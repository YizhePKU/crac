/*
 * Copyright (c) 1997, 2022, Oracle and/or its affiliates. All rights reserved.
 * DO NOT ALTER OR REMOVE COPYRIGHT NOTICES OR THIS FILE HEADER.
 *
 * This code is free software; you can redistribute it and/or modify it
 * under the terms of the GNU General Public License version 2 only, as
 * published by the Free Software Foundation.  Oracle designates this
 * particular file as subject to the "Classpath" exception as provided
 * by Oracle in the LICENSE file that accompanied this code.
 *
 * This code is distributed in the hope that it will be useful, but WITHOUT
 * ANY WARRANTY; without even the implied warranty of MERCHANTABILITY or
 * FITNESS FOR A PARTICULAR PURPOSE.  See the GNU General Public License
 * version 2 for more details (a copy is included in the LICENSE file that
 * accompanied this code).
 *
 * You should have received a copy of the GNU General Public License version
 * 2 along with this work; if not, write to the Free Software Foundation,
 * Inc., 51 Franklin St, Fifth Floor, Boston, MA 02110-1301 USA.
 *
 * Please contact Oracle, 500 Oracle Parkway, Redwood Shores, CA 94065 USA
 * or visit www.oracle.com if you need additional information or have any
 * questions.
 */

package java.lang.ref;

<<<<<<< HEAD
import jdk.crac.Context;
import jdk.crac.Resource;
import jdk.internal.crac.Core;
import jdk.internal.crac.JDKResource;
=======
import jdk.internal.misc.Unsafe;
>>>>>>> 7dd47998
import jdk.internal.vm.annotation.ForceInline;
import jdk.internal.vm.annotation.IntrinsicCandidate;
import jdk.internal.access.JavaLangRefAccess;
import jdk.internal.access.SharedSecrets;
import jdk.internal.ref.Cleaner;

/**
 * Abstract base class for reference objects.  This class defines the
 * operations common to all reference objects.  Because reference objects are
 * implemented in close cooperation with the garbage collector, this class may
 * not be subclassed directly.
 * @param <T> the type of the referent
 *
 * @author   Mark Reinhold
 * @since    1.2
 * @sealedGraph
 */

public abstract sealed class Reference<T>
    permits PhantomReference, SoftReference, WeakReference, FinalReference {

    /* The state of a Reference object is characterized by two attributes.  It
     * may be either "active", "pending", or "inactive".  It may also be
     * either "registered", "enqueued", "dequeued", or "unregistered".
     *
     *   Active: Subject to special treatment by the garbage collector.  Some
     *   time after the collector detects that the reachability of the
     *   referent has changed to the appropriate state, the collector
     *   "notifies" the reference, changing the state to either "pending" or
     *   "inactive".
     *   referent != null; discovered = null, or in GC discovered list.
     *
     *   Pending: An element of the pending-Reference list, waiting to be
     *   processed by the ReferenceHandler thread.  The pending-Reference
     *   list is linked through the discovered fields of references in the
     *   list.
     *   referent = null; discovered = next element in pending-Reference list.
     *
     *   Inactive: Neither Active nor Pending.
     *   referent = null.
     *
     *   Registered: Associated with a queue when created, and not yet added
     *   to the queue.
     *   queue = the associated queue.
     *
     *   Enqueued: Added to the associated queue, and not yet removed.
     *   queue = ReferenceQueue.ENQUEUE; next = next entry in list, or this to
     *   indicate end of list.
     *
     *   Dequeued: Added to the associated queue and then removed.
     *   queue = ReferenceQueue.NULL; next = this.
     *
     *   Unregistered: Not associated with a queue when created.
     *   queue = ReferenceQueue.NULL.
     *
     * The collector only needs to examine the referent field and the
     * discovered field to determine whether a (non-FinalReference) Reference
     * object needs special treatment.  If the referent is non-null and not
     * known to be live, then it may need to be discovered for possible later
     * notification.  But if the discovered field is non-null, then it has
     * already been discovered.
     *
     * FinalReference (which exists to support finalization) differs from
     * other references, because a FinalReference is not cleared when
     * notified.  The referent being null or not cannot be used to distinguish
     * between the active state and pending or inactive states.  However,
     * FinalReferences do not support enqueue().  Instead, the next field of a
     * FinalReference object is set to "this" when it is added to the
     * pending-Reference list.  The use of "this" as the value of next in the
     * enqueued and dequeued states maintains the non-active state.  An
     * additional check that the next field is null is required to determine
     * that a FinalReference object is active.
     *
     * Initial states:
     *   [active/registered]
     *   [active/unregistered] [1]
     *
     * Transitions:
     *                            clear [2]
     *   [active/registered]     ------->   [inactive/registered]
     *          |                                 |
     *          |                                 | enqueue
     *          | GC              enqueue [2]     |
     *          |                -----------------|
     *          |                                 |
     *          v                                 |
     *   [pending/registered]    ---              v
     *          |                   | ReferenceHandler
     *          | enqueue [2]       |--->   [inactive/enqueued]
     *          v                   |             |
     *   [pending/enqueued]      ---              |
     *          |                                 | poll/remove
     *          | poll/remove                     | + clear [4]
     *          |                                 |
     *          v            ReferenceHandler     v
     *   [pending/dequeued]      ------>    [inactive/dequeued]
     *
     *
     *                           clear/enqueue/GC [3]
     *   [active/unregistered]   ------
     *          |                      |
     *          | GC                   |
     *          |                      |--> [inactive/unregistered]
     *          v                      |
     *   [pending/unregistered]  ------
     *                           ReferenceHandler
     *
     * Terminal states:
     *   [inactive/dequeued]
     *   [inactive/unregistered]
     *
     * Unreachable states (because enqueue also clears):
     *   [active/enqueued]
     *   [active/dequeued]
     *
     * [1] Unregistered is not permitted for FinalReferences.
     *
     * [2] These transitions are not possible for FinalReferences, making
     * [pending/enqueued], [pending/dequeued], and [inactive/registered]
     * unreachable.
     *
     * [3] The garbage collector may directly transition a Reference
     * from [active/unregistered] to [inactive/unregistered],
     * bypassing the pending-Reference list.
     *
     * [4] The queue handler for FinalReferences also clears the reference.
     */

    private T referent;         /* Treated specially by GC */

    /* The queue this reference gets enqueued to by GC notification or by
     * calling enqueue().
     *
     * When registered: the queue with which this reference is registered.
     *        enqueued: ReferenceQueue.ENQUEUE
     *        dequeued: ReferenceQueue.NULL
     *    unregistered: ReferenceQueue.NULL
     */
    volatile ReferenceQueue<? super T> queue;

    /* The link in a ReferenceQueue's list of Reference objects.
     *
     * When registered: null
     *        enqueued: next element in queue (or this if last)
     *        dequeued: this (marking FinalReferences as inactive)
     *    unregistered: null
     */
    @SuppressWarnings("rawtypes")
    volatile Reference next;

    /* Used by the garbage collector to accumulate Reference objects that need
     * to be revisited in order to decide whether they should be notified.
     * Also used as the link in the pending-Reference list.  The discovered
     * field and the next field are distinct to allow the enqueue() method to
     * be applied to a Reference object while it is either in the
     * pending-Reference list or in the garbage collector's discovered set.
     *
     * When active: null or next element in a discovered reference list
     *              maintained by the GC (or this if last)
     *     pending: next element in the pending-Reference list (null if last)
     *    inactive: null
     */
    private transient Reference<?> discovered;


    /* High-priority thread to enqueue pending References
     */
    private static class ReferenceHandler extends Thread {
        ReferenceHandler(ThreadGroup g, String name) {
            super(g, null, name, 0, false);
        }

        public void run() {
            // pre-load and initialize Cleaner class so that we don't
            // get into trouble later in the run loop if there's
            // memory shortage while loading/initializing it lazily.
            Unsafe.getUnsafe().ensureClassInitialized(Cleaner.class);

            while (true) {
                processPendingReferences();
            }
        }
    }

    /*
     * Atomically get and clear (set to null) the VM's pending-Reference list.
     */
    private static native Reference<?> getAndClearReferencePendingList();

    /*
     * Test whether the VM's pending-Reference list contains any entries.
     */
    private static native boolean hasReferencePendingList();

    /*
     * Wait until the VM's pending-Reference list may be non-null.
     */
    private static native void waitForReferencePendingList();

    /*
     * Enqueue a Reference taken from the pending list.  Calling this method
     * takes us from the Reference<?> domain of the pending list elements to
     * having a Reference<T> with a correspondingly typed queue.
     */
    private void enqueueFromPending() {
        var q = queue;
        if (q != ReferenceQueue.NULL) q.enqueue(this);
    }

    private static final Object processPendingLock = new Object();
    private static boolean processPendingActive = false;

    private static void processPendingReferences() {
        // Only the singleton reference processing thread calls
        // waitForReferencePendingList() and getAndClearReferencePendingList().
        // These are separate operations to avoid a race with other threads
        // that are calling waitForReferenceProcessing().
        waitForReferencePendingList();
        Reference<?> pendingList;
        synchronized (processPendingLock) {
            pendingList = getAndClearReferencePendingList();
            processPendingActive = true;
        }
        while (pendingList != null) {
            Reference<?> ref = pendingList;
            pendingList = ref.discovered;
            ref.discovered = null;

            if (ref instanceof Cleaner) {
                ((Cleaner)ref).clean();
                // Notify any waiters that progress has been made.
                // This improves latency for nio.Bits waiters, which
                // are the only important ones.
                synchronized (processPendingLock) {
                    processPendingLock.notifyAll();
                }
            } else {
                ref.enqueueFromPending();
            }
        }
        // Notify any waiters of completion of current round.
        synchronized (processPendingLock) {
            processPendingActive = false;
            processPendingLock.notifyAll();
        }
    }

    // Wait for progress in reference processing.
    //
    // Returns true after waiting (for notification from the reference
    // processing thread) if either (1) the VM has any pending
    // references, or (2) the reference processing thread is
    // processing references. Otherwise, returns false immediately.
    private static boolean waitForReferenceProcessing()
        throws InterruptedException
    {
        synchronized (processPendingLock) {
            if (processPendingActive || hasReferencePendingList()) {
                // Wait for progress, not necessarily completion.
                processPendingLock.wait();
                return true;
            } else {
                return false;
            }
        }
    }

    /**
     * Start the Reference Handler thread as a daemon thread.
     */
    static void startReferenceHandlerThread(ThreadGroup tg) {
        Thread handler = new ReferenceHandler(tg, "Reference Handler");
        /* If there were a special system-only priority greater than
         * MAX_PRIORITY, it would be used here
         */
        handler.setPriority(Thread.MAX_PRIORITY);
        handler.setDaemon(true);
        handler.start();
    }

    static {
        // provide access in SharedSecrets
        SharedSecrets.setJavaLangRefAccess(new JavaLangRefAccess() {
            @Override
            public void startThreads() {
                ThreadGroup tg = Thread.currentThread().getThreadGroup();
                for (ThreadGroup tgn = tg;
                     tgn != null;
                     tg = tgn, tgn = tg.getParent());
                Reference.startReferenceHandlerThread(tg);
                Finalizer.startFinalizerThread(tg);
            }

            @Override
            public boolean waitForReferenceProcessing()
                throws InterruptedException
            {
                return Reference.waitForReferenceProcessing();
            }

            @Override
            public void runFinalization() {
                Finalizer.runFinalization();
            }

            @Override
<<<<<<< HEAD
            public <T> Reference<? extends T> pollReferenceQueue(ReferenceQueue<T> queue, long timeout) throws InterruptedException {
                return queue.poll(timeout);
            }

            @Override
            public void wakeupReferenceQueue(ReferenceQueue<?> queue) {
                queue.wakeup();
=======
            public <T> ReferenceQueue<T> newNativeReferenceQueue() {
                return new NativeReferenceQueue<T>();
>>>>>>> 7dd47998
            }
        });
    }

    /* -- Referent accessor and setters -- */

    /**
     * Returns this reference object's referent.  If this reference object has
     * been cleared, either by the program or by the garbage collector, then
     * this method returns {@code null}.
     *
     * @apiNote
     * This method returns a strong reference to the referent. This may cause
     * the garbage collector to treat it as strongly reachable until some later
     * collection cycle.  The {@link #refersTo(Object) refersTo} method can be
     * used to avoid such strengthening when testing whether some object is
     * the referent of a reference object; that is, use {@code ref.refersTo(obj)}
     * rather than {@code ref.get() == obj}.
     *
     * @return   The object to which this reference refers, or
     *           {@code null} if this reference object has been cleared
     * @see #refersTo
     */
    @IntrinsicCandidate
    public T get() {
        return this.referent;
    }

    /**
     * Tests if the referent of this reference object is {@code obj}.
     * Using a {@code null} {@code obj} returns {@code true} if the
     * reference object has been cleared.
     *
     * @param  obj the object to compare with this reference object's referent
     * @return {@code true} if {@code obj} is the referent of this reference object
     * @since 16
     */
    public final boolean refersTo(T obj) {
        return refersToImpl(obj);
    }

    /* Implementation of refersTo(), overridden for phantom references.
     * This method exists only to avoid making refersTo0() virtual. Making
     * refersTo0() virtual has the undesirable effect of C2 often preferring
     * to call the native implementation over the intrinsic.
     */
    boolean refersToImpl(T obj) {
        return refersTo0(obj);
    }

    @IntrinsicCandidate
    private native boolean refersTo0(Object o);

    /**
     * Clears this reference object.  Invoking this method will not cause this
     * object to be enqueued.
     *
     * <p> This method is invoked only by Java code; when the garbage collector
     * clears references it does so directly, without invoking this method.
     */
    public void clear() {
        clear0();
    }

    /* Implementation of clear(), also used by enqueue().  A simple
     * assignment of the referent field won't do for some garbage
     * collectors.
     */
    private native void clear0();

    /* -- Operations on inactive FinalReferences -- */

    /* These functions are only used by FinalReference, and must only be
     * called after the reference becomes inactive. While active, a
     * FinalReference is considered weak but the referent is not normally
     * accessed. Once a FinalReference becomes inactive it is considered a
     * strong reference. These functions are used to bypass the
     * corresponding weak implementations, directly accessing the referent
     * field with strong semantics.
     */

    /**
     * Load referent with strong semantics.
     */
    T getFromInactiveFinalReference() {
        assert this instanceof FinalReference;
        assert next != null; // I.e. FinalReference is inactive
        return this.referent;
    }

    /**
     * Clear referent with strong semantics.
     */
    void clearInactiveFinalReference() {
        assert this instanceof FinalReference;
        assert next != null; // I.e. FinalReference is inactive
        this.referent = null;
    }

    /* -- Queue operations -- */

    /**
     * Tests if this reference object is in its associated queue, if any.
     * This method returns {@code true} only if all of the following conditions
     * are met:
     * <ul>
     * <li>this reference object was registered with a queue when it was created; and
     * <li>the garbage collector has added this reference object to the queue
     *     or {@link #enqueue()} is called; and
     * <li>this reference object is not yet removed from the queue.
     * </ul>
     * Otherwise, this method returns {@code false}.
     * This method may return {@code false} if this reference object has been cleared
     * but not enqueued due to the race condition.
     *
     * @deprecated
     * This method was originally specified to test if a reference object has
     * been cleared and enqueued but was never implemented to do this test.
     * This method could be misused due to the inherent race condition
     * or without an associated {@code ReferenceQueue}.
     * An application relying on this method to release critical resources
     * could cause serious performance issue.
     * An application should use {@link ReferenceQueue} to reliably determine
     * what reference objects that have been enqueued or
     * {@link #refersTo(Object) refersTo(null)} to determine if this reference
     * object has been cleared.
     *
     * @return   {@code true} if and only if this reference object is
     *           in its associated queue (if any).
     */
    @Deprecated(since="16")
    public boolean isEnqueued() {
        return (this.queue == ReferenceQueue.ENQUEUED);
    }

    /**
     * Clears this reference object and adds it to the queue with which
     * it is registered, if any.
     *
     * <p> This method is invoked only by Java code; when the garbage collector
     * enqueues references it does so directly, without invoking this method.
     *
     * @return   {@code true} if this reference object was successfully
     *           enqueued; {@code false} if it was already enqueued or if
     *           it was not registered with a queue when it was created
     */
    public boolean enqueue() {
        clear0();               // Intentionally clear0() rather than clear()
        return this.queue.enqueue(this);
    }

    /**
     * Throws {@link CloneNotSupportedException}. A {@code Reference} cannot be
     * meaningfully cloned. Construct a new {@code Reference} instead.
     *
     * @return never returns normally
     * @throws  CloneNotSupportedException always
     *
     * @since 11
     */
    @Override
    protected Object clone() throws CloneNotSupportedException {
        throw new CloneNotSupportedException();
    }

    /* -- Constructors -- */

    Reference(T referent) {
        this(referent, null);
    }

    Reference(T referent, ReferenceQueue<? super T> queue) {
        this.referent = referent;
        this.queue = (queue == null) ? ReferenceQueue.NULL : queue;
    }

    /**
     * Ensures that the object referenced by the given reference remains
     * <a href="package-summary.html#reachability"><em>strongly reachable</em></a>,
     * regardless of any prior actions of the program that might otherwise cause
     * the object to become unreachable; thus, the referenced object is not
     * reclaimable by garbage collection at least until after the invocation of
     * this method.  Invocation of this method does not itself initiate garbage
     * collection or finalization.
     *
     * <p> This method establishes an ordering for <em>strong reachability</em>
     * with respect to garbage collection.  It controls relations that are
     * otherwise only implicit in a program -- the reachability conditions
     * triggering garbage collection.  This method is designed for use in
     * uncommon situations of premature finalization where using
     * {@code synchronized} blocks or methods, or using other synchronization
     * facilities are not possible or do not provide the desired control.  This
     * method is applicable only when reclamation may have visible effects,
     * which is possible for objects with finalizers (See Section {@jls 12.6}
     * of <cite>The Java Language Specification</cite>) that
     * are implemented in ways that rely on ordering control for
     * correctness.
     *
     * @apiNote
     * Finalization may occur whenever the virtual machine detects that no
     * reference to an object will ever be stored in the heap: The garbage
     * collector may reclaim an object even if the fields of that object are
     * still in use, so long as the object has otherwise become unreachable.
     * This may have surprising and undesirable effects in cases such as the
     * following example in which the bookkeeping associated with a class is
     * managed through array indices.  Here, method {@code action} uses a
     * {@code reachabilityFence} to ensure that the {@code Resource} object is
     * not reclaimed before bookkeeping on an associated
     * {@code ExternalResource} has been performed; in particular here, to
     * ensure that the array slot holding the {@code ExternalResource} is not
     * nulled out in method {@link Object#finalize}, which may otherwise run
     * concurrently.
     *
     * <pre> {@code
     * class Resource {
     *   private static ExternalResource[] externalResourceArray = ...
     *
     *   int myIndex;
     *   Resource(...) {
     *     myIndex = ...
     *     externalResourceArray[myIndex] = ...;
     *     ...
     *   }
     *   protected void finalize() {
     *     externalResourceArray[myIndex] = null;
     *     ...
     *   }
     *   public void action() {
     *     try {
     *       // ...
     *       int i = myIndex;
     *       Resource.update(externalResourceArray[i]);
     *     } finally {
     *       Reference.reachabilityFence(this);
     *     }
     *   }
     *   private static void update(ExternalResource ext) {
     *     ext.status = ...;
     *   }
     * }}</pre>
     *
     * Here, the invocation of {@code reachabilityFence} is nonintuitively
     * placed <em>after</em> the call to {@code update}, to ensure that the
     * array slot is not nulled out by {@link Object#finalize} before the
     * update, even if the call to {@code action} was the last use of this
     * object.  This might be the case if, for example a usage in a user program
     * had the form {@code new Resource().action();} which retains no other
     * reference to this {@code Resource}.  While probably overkill here,
     * {@code reachabilityFence} is placed in a {@code finally} block to ensure
     * that it is invoked across all paths in the method.  In a method with more
     * complex control paths, you might need further precautions to ensure that
     * {@code reachabilityFence} is encountered along all of them.
     *
     * <p> It is sometimes possible to better encapsulate use of
     * {@code reachabilityFence}.  Continuing the above example, if it were
     * acceptable for the call to method {@code update} to proceed even if the
     * finalizer had already executed (nulling out slot), then you could
     * localize use of {@code reachabilityFence}:
     *
     * <pre> {@code
     * public void action2() {
     *   // ...
     *   Resource.update(getExternalResource());
     * }
     * private ExternalResource getExternalResource() {
     *   ExternalResource ext = externalResourceArray[myIndex];
     *   Reference.reachabilityFence(this);
     *   return ext;
     * }}</pre>
     *
     * <p> Method {@code reachabilityFence} is not required in constructions
     * that themselves ensure reachability.  For example, because objects that
     * are locked cannot, in general, be reclaimed, it would suffice if all
     * accesses of the object, in all methods of class {@code Resource}
     * (including {@code finalize}) were enclosed in {@code synchronized (this)}
     * blocks.  (Further, such blocks must not include infinite loops, or
     * themselves be unreachable, which fall into the corner case exceptions to
     * the "in general" disclaimer.)  However, method {@code reachabilityFence}
     * remains a better option in cases where this approach is not as efficient,
     * desirable, or possible; for example because it would encounter deadlock.
     *
     * @param ref the reference. If {@code null}, this method has no effect.
     * @since 9
     */
    @ForceInline
    public static void reachabilityFence(Object ref) {
        // Does nothing. This method is annotated with @ForceInline to eliminate
        // most of the overhead that using @DontInline would cause with the
        // HotSpot JVM, when this fence is used in a wide variety of situations.
        // HotSpot JVM retains the ref and does not GC it before a call to
        // this method, because the JIT-compilers do not have GC-only safepoints.
    }
}<|MERGE_RESOLUTION|>--- conflicted
+++ resolved
@@ -25,14 +25,11 @@
 
 package java.lang.ref;
 
-<<<<<<< HEAD
 import jdk.crac.Context;
 import jdk.crac.Resource;
 import jdk.internal.crac.Core;
 import jdk.internal.crac.JDKResource;
-=======
 import jdk.internal.misc.Unsafe;
->>>>>>> 7dd47998
 import jdk.internal.vm.annotation.ForceInline;
 import jdk.internal.vm.annotation.IntrinsicCandidate;
 import jdk.internal.access.JavaLangRefAccess;
@@ -339,7 +336,6 @@
             }
 
             @Override
-<<<<<<< HEAD
             public <T> Reference<? extends T> pollReferenceQueue(ReferenceQueue<T> queue, long timeout) throws InterruptedException {
                 return queue.poll(timeout);
             }
@@ -347,10 +343,11 @@
             @Override
             public void wakeupReferenceQueue(ReferenceQueue<?> queue) {
                 queue.wakeup();
-=======
+            }
+
+            @Override
             public <T> ReferenceQueue<T> newNativeReferenceQueue() {
                 return new NativeReferenceQueue<T>();
->>>>>>> 7dd47998
             }
         });
     }
