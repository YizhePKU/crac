/*
 * Copyright (c) 1997, 2023, Oracle and/or its affiliates. All rights reserved.
 * DO NOT ALTER OR REMOVE COPYRIGHT NOTICES OR THIS FILE HEADER.
 *
 * This code is free software; you can redistribute it and/or modify it
 * under the terms of the GNU General Public License version 2 only, as
 * published by the Free Software Foundation.
 *
 * This code is distributed in the hope that it will be useful, but WITHOUT
 * ANY WARRANTY; without even the implied warranty of MERCHANTABILITY or
 * FITNESS FOR A PARTICULAR PURPOSE.  See the GNU General Public License
 * version 2 for more details (a copy is included in the LICENSE file that
 * accompanied this code).
 *
 * You should have received a copy of the GNU General Public License version
 * 2 along with this work; if not, write to the Free Software Foundation,
 * Inc., 51 Franklin St, Fifth Floor, Boston, MA 02110-1301 USA.
 *
 * Please contact Oracle, 500 Oracle Parkway, Redwood Shores, CA 94065 USA
 * or visit www.oracle.com if you need additional information or have any
 * questions.
 *
 */

#include "precompiled.hpp"
#include "asm/macroAssembler.hpp"
#include "asm/macroAssembler.inline.hpp"
#include "classfile/vmIntrinsics.hpp"
#include "code/codeBlob.hpp"
#include "compiler/compilerDefinitions.inline.hpp"
#include "jvm.h"
#include "logging/log.hpp"
#include "logging/logStream.hpp"
#include "memory/resourceArea.hpp"
#include "memory/universe.hpp"
#include "runtime/globals_extension.hpp"
#include "runtime/java.hpp"
#include "runtime/os.inline.hpp"
#include "runtime/stubCodeGenerator.hpp"
#include "runtime/vm_version.hpp"
#include "utilities/formatBuffer.hpp"
#include "utilities/powerOfTwo.hpp"
#include "utilities/virtualizationSupport.hpp"
#if INCLUDE_CPU_FEATURE_ACTIVE
# include <sys/platform/x86.h>
#endif
#if INCLUDE_LD_SO_LIST_DIAGNOSTICS
# include <link.h>
# include <sys/wait.h>
#endif

int VM_Version::_cpu;
int VM_Version::_model;
int VM_Version::_stepping;
bool VM_Version::_has_intel_jcc_erratum;
VM_Version::CpuidInfo VM_Version::_cpuid_info = { 0, };
uint64_t VM_Version::_glibc_features;

#define DECLARE_CPU_FEATURE_NAME(id, name, bit) name,
const char* VM_Version::      _features_names[] = {   CPU_FEATURE_FLAGS(DECLARE_CPU_FEATURE_NAME)};
const char* VM_Version::_glibc_features_names[] = { GLIBC_FEATURE_FLAGS(DECLARE_CPU_FEATURE_NAME)};
#undef DECLARE_CPU_FEATURE_FLAG

// Address of instruction which causes SEGV
address VM_Version::_cpuinfo_segv_addr = 0;
// Address of instruction after the one which causes SEGV
address VM_Version::_cpuinfo_cont_addr = 0;

static BufferBlob* stub_blob;
static const int stub_size = 2000;

extern "C" {
  typedef void (*get_cpu_info_stub_t)(void*);
  typedef void (*detect_virt_stub_t)(uint32_t, uint32_t*);
}
static get_cpu_info_stub_t get_cpu_info_stub = nullptr;
static detect_virt_stub_t detect_virt_stub = nullptr;

#ifdef _LP64

bool VM_Version::supports_clflush() {
  // clflush should always be available on x86_64
  // if not we are in real trouble because we rely on it
  // to flush the code cache.
  // Unfortunately, Assembler::clflush is currently called as part
  // of generation of the code cache flush routine. This happens
  // under Universe::init before the processor features are set
  // up. Assembler::flush calls this routine to check that clflush
  // is allowed. So, we give the caller a free pass if Universe init
  // is still in progress.
  assert ((!Universe::is_fully_initialized() || (_features & CPU_FLUSH) != 0), "clflush should be available");
  return true;
}
#endif

#define CPUID_STANDARD_FN   0x0
#define CPUID_STANDARD_FN_1 0x1
#define CPUID_STANDARD_FN_4 0x4
#define CPUID_STANDARD_FN_B 0xb

#define CPUID_EXTENDED_FN   0x80000000
#define CPUID_EXTENDED_FN_1 0x80000001
#define CPUID_EXTENDED_FN_2 0x80000002
#define CPUID_EXTENDED_FN_3 0x80000003
#define CPUID_EXTENDED_FN_4 0x80000004
#define CPUID_EXTENDED_FN_7 0x80000007
#define CPUID_EXTENDED_FN_8 0x80000008

class VM_Version_StubGenerator: public StubCodeGenerator {
 public:

  VM_Version_StubGenerator(CodeBuffer *c) : StubCodeGenerator(c) {}

  address generate_get_cpu_info() {
    // Flags to test CPU type.
    const uint32_t HS_EFL_AC = 0x40000;
    const uint32_t HS_EFL_ID = 0x200000;
    // Values for when we don't have a CPUID instruction.
    const int      CPU_FAMILY_SHIFT = 8;
    const uint32_t CPU_FAMILY_386 = (3 << CPU_FAMILY_SHIFT);
    const uint32_t CPU_FAMILY_486 = (4 << CPU_FAMILY_SHIFT);
    bool use_evex = FLAG_IS_DEFAULT(UseAVX) || (UseAVX > 2);

    Label detect_486, cpu486, detect_586, std_cpuid1, std_cpuid4;
    Label sef_cpuid, ext_cpuid, ext_cpuid1, ext_cpuid5, ext_cpuid7, ext_cpuid8, done, wrapup;
    Label legacy_setup, save_restore_except, legacy_save_restore, start_simd_check;

    StubCodeMark mark(this, "VM_Version", "get_cpu_info_stub");
#   define __ _masm->

    address start = __ pc();

    //
    // void get_cpu_info(VM_Version::CpuidInfo* cpuid_info);
    //
    // LP64: rcx and rdx are first and second argument registers on windows

    __ push(rbp);
#ifdef _LP64
    __ mov(rbp, c_rarg0); // cpuid_info address
#else
    __ movptr(rbp, Address(rsp, 8)); // cpuid_info address
#endif
    __ push(rbx);
    __ push(rsi);
    __ pushf();          // preserve rbx, and flags
    __ pop(rax);
    __ push(rax);
    __ mov(rcx, rax);
    //
    // if we are unable to change the AC flag, we have a 386
    //
    __ xorl(rax, HS_EFL_AC);
    __ push(rax);
    __ popf();
    __ pushf();
    __ pop(rax);
    __ cmpptr(rax, rcx);
    __ jccb(Assembler::notEqual, detect_486);

    __ movl(rax, CPU_FAMILY_386);
    __ movl(Address(rbp, in_bytes(VM_Version::std_cpuid1_offset())), rax);
    __ jmp(done);

    //
    // If we are unable to change the ID flag, we have a 486 which does
    // not support the "cpuid" instruction.
    //
    __ bind(detect_486);
    __ mov(rax, rcx);
    __ xorl(rax, HS_EFL_ID);
    __ push(rax);
    __ popf();
    __ pushf();
    __ pop(rax);
    __ cmpptr(rcx, rax);
    __ jccb(Assembler::notEqual, detect_586);

    __ bind(cpu486);
    __ movl(rax, CPU_FAMILY_486);
    __ movl(Address(rbp, in_bytes(VM_Version::std_cpuid1_offset())), rax);
    __ jmp(done);

    //
    // At this point, we have a chip which supports the "cpuid" instruction
    //
    __ bind(detect_586);
    __ xorl(rax, rax);
    __ cpuid();
    __ orl(rax, rax);
    __ jcc(Assembler::equal, cpu486);   // if cpuid doesn't support an input
                                        // value of at least 1, we give up and
                                        // assume a 486
    __ lea(rsi, Address(rbp, in_bytes(VM_Version::std_cpuid0_offset())));
    __ movl(Address(rsi, 0), rax);
    __ movl(Address(rsi, 4), rbx);
    __ movl(Address(rsi, 8), rcx);
    __ movl(Address(rsi,12), rdx);

    __ cmpl(rax, 0xa);                  // Is cpuid(0xB) supported?
    __ jccb(Assembler::belowEqual, std_cpuid4);

    //
    // cpuid(0xB) Processor Topology
    //
    __ movl(rax, 0xb);
    __ xorl(rcx, rcx);   // Threads level
    __ cpuid();

    __ lea(rsi, Address(rbp, in_bytes(VM_Version::tpl_cpuidB0_offset())));
    __ movl(Address(rsi, 0), rax);
    __ movl(Address(rsi, 4), rbx);
    __ movl(Address(rsi, 8), rcx);
    __ movl(Address(rsi,12), rdx);

    __ movl(rax, 0xb);
    __ movl(rcx, 1);     // Cores level
    __ cpuid();
    __ push(rax);
    __ andl(rax, 0x1f);  // Determine if valid topology level
    __ orl(rax, rbx);    // eax[4:0] | ebx[0:15] == 0 indicates invalid level
    __ andl(rax, 0xffff);
    __ pop(rax);
    __ jccb(Assembler::equal, std_cpuid4);

    __ lea(rsi, Address(rbp, in_bytes(VM_Version::tpl_cpuidB1_offset())));
    __ movl(Address(rsi, 0), rax);
    __ movl(Address(rsi, 4), rbx);
    __ movl(Address(rsi, 8), rcx);
    __ movl(Address(rsi,12), rdx);

    __ movl(rax, 0xb);
    __ movl(rcx, 2);     // Packages level
    __ cpuid();
    __ push(rax);
    __ andl(rax, 0x1f);  // Determine if valid topology level
    __ orl(rax, rbx);    // eax[4:0] | ebx[0:15] == 0 indicates invalid level
    __ andl(rax, 0xffff);
    __ pop(rax);
    __ jccb(Assembler::equal, std_cpuid4);

    __ lea(rsi, Address(rbp, in_bytes(VM_Version::tpl_cpuidB2_offset())));
    __ movl(Address(rsi, 0), rax);
    __ movl(Address(rsi, 4), rbx);
    __ movl(Address(rsi, 8), rcx);
    __ movl(Address(rsi,12), rdx);

    //
    // cpuid(0x4) Deterministic cache params
    //
    __ bind(std_cpuid4);
    __ movl(rax, 4);
    __ cmpl(rax, Address(rbp, in_bytes(VM_Version::std_cpuid0_offset()))); // Is cpuid(0x4) supported?
    __ jccb(Assembler::greater, std_cpuid1);

    __ xorl(rcx, rcx);   // L1 cache
    __ cpuid();
    __ push(rax);
    __ andl(rax, 0x1f);  // Determine if valid cache parameters used
    __ orl(rax, rax);    // eax[4:0] == 0 indicates invalid cache
    __ pop(rax);
    __ jccb(Assembler::equal, std_cpuid1);

    __ lea(rsi, Address(rbp, in_bytes(VM_Version::dcp_cpuid4_offset())));
    __ movl(Address(rsi, 0), rax);
    __ movl(Address(rsi, 4), rbx);
    __ movl(Address(rsi, 8), rcx);
    __ movl(Address(rsi,12), rdx);

    //
    // Standard cpuid(0x1)
    //
    __ bind(std_cpuid1);
    __ movl(rax, 1);
    __ cpuid();
    __ lea(rsi, Address(rbp, in_bytes(VM_Version::std_cpuid1_offset())));
    __ movl(Address(rsi, 0), rax);
    __ movl(Address(rsi, 4), rbx);
    __ movl(Address(rsi, 8), rcx);
    __ movl(Address(rsi,12), rdx);

    //
    // Check if OS has enabled XGETBV instruction to access XCR0
    // (OSXSAVE feature flag) and CPU supports AVX
    //
    __ andl(rcx, 0x18000000); // cpuid1 bits osxsave | avx
    __ cmpl(rcx, 0x18000000);
    __ jccb(Assembler::notEqual, sef_cpuid); // jump if AVX is not supported

    //
    // XCR0, XFEATURE_ENABLED_MASK register
    //
    __ xorl(rcx, rcx);   // zero for XCR0 register
    __ xgetbv();
    __ lea(rsi, Address(rbp, in_bytes(VM_Version::xem_xcr0_offset())));
    __ movl(Address(rsi, 0), rax);
    __ movl(Address(rsi, 4), rdx);

    //
    // cpuid(0x7) Structured Extended Features
    //
    __ bind(sef_cpuid);
    __ movl(rax, 7);
    __ cmpl(rax, Address(rbp, in_bytes(VM_Version::std_cpuid0_offset()))); // Is cpuid(0x7) supported?
    __ jccb(Assembler::greater, ext_cpuid);

    __ xorl(rcx, rcx);
    __ cpuid();
    __ lea(rsi, Address(rbp, in_bytes(VM_Version::sef_cpuid7_offset())));
    __ movl(Address(rsi, 0), rax);
    __ movl(Address(rsi, 4), rbx);
    __ movl(Address(rsi, 8), rcx);
    __ movl(Address(rsi, 12), rdx);

    //
    // Extended cpuid(0x80000000)
    //
    __ bind(ext_cpuid);
    __ movl(rax, 0x80000000);
    __ cpuid();
    __ cmpl(rax, 0x80000000);     // Is cpuid(0x80000001) supported?
    __ jcc(Assembler::belowEqual, done);
    __ cmpl(rax, 0x80000004);     // Is cpuid(0x80000005) supported?
    __ jcc(Assembler::belowEqual, ext_cpuid1);
    __ cmpl(rax, 0x80000006);     // Is cpuid(0x80000007) supported?
    __ jccb(Assembler::belowEqual, ext_cpuid5);
    __ cmpl(rax, 0x80000007);     // Is cpuid(0x80000008) supported?
    __ jccb(Assembler::belowEqual, ext_cpuid7);
    __ cmpl(rax, 0x80000008);     // Is cpuid(0x80000009 and above) supported?
    __ jccb(Assembler::belowEqual, ext_cpuid8);
    __ cmpl(rax, 0x8000001E);     // Is cpuid(0x8000001E) supported?
    __ jccb(Assembler::below, ext_cpuid8);
    //
    // Extended cpuid(0x8000001E)
    //
    __ movl(rax, 0x8000001E);
    __ cpuid();
    __ lea(rsi, Address(rbp, in_bytes(VM_Version::ext_cpuid1E_offset())));
    __ movl(Address(rsi, 0), rax);
    __ movl(Address(rsi, 4), rbx);
    __ movl(Address(rsi, 8), rcx);
    __ movl(Address(rsi,12), rdx);

    //
    // Extended cpuid(0x80000008)
    //
    __ bind(ext_cpuid8);
    __ movl(rax, 0x80000008);
    __ cpuid();
    __ lea(rsi, Address(rbp, in_bytes(VM_Version::ext_cpuid8_offset())));
    __ movl(Address(rsi, 0), rax);
    __ movl(Address(rsi, 4), rbx);
    __ movl(Address(rsi, 8), rcx);
    __ movl(Address(rsi,12), rdx);

    //
    // Extended cpuid(0x80000007)
    //
    __ bind(ext_cpuid7);
    __ movl(rax, 0x80000007);
    __ cpuid();
    __ lea(rsi, Address(rbp, in_bytes(VM_Version::ext_cpuid7_offset())));
    __ movl(Address(rsi, 0), rax);
    __ movl(Address(rsi, 4), rbx);
    __ movl(Address(rsi, 8), rcx);
    __ movl(Address(rsi,12), rdx);

    //
    // Extended cpuid(0x80000005)
    //
    __ bind(ext_cpuid5);
    __ movl(rax, 0x80000005);
    __ cpuid();
    __ lea(rsi, Address(rbp, in_bytes(VM_Version::ext_cpuid5_offset())));
    __ movl(Address(rsi, 0), rax);
    __ movl(Address(rsi, 4), rbx);
    __ movl(Address(rsi, 8), rcx);
    __ movl(Address(rsi,12), rdx);

    //
    // Extended cpuid(0x80000001)
    //
    __ bind(ext_cpuid1);
    __ movl(rax, 0x80000001);
    __ cpuid();
    __ lea(rsi, Address(rbp, in_bytes(VM_Version::ext_cpuid1_offset())));
    __ movl(Address(rsi, 0), rax);
    __ movl(Address(rsi, 4), rbx);
    __ movl(Address(rsi, 8), rcx);
    __ movl(Address(rsi,12), rdx);

    //
    // Check if OS has enabled XGETBV instruction to access XCR0
    // (OSXSAVE feature flag) and CPU supports AVX
    //
    __ lea(rsi, Address(rbp, in_bytes(VM_Version::std_cpuid1_offset())));
    __ movl(rcx, 0x18000000); // cpuid1 bits osxsave | avx
    __ andl(rcx, Address(rsi, 8)); // cpuid1 bits osxsave | avx
    __ cmpl(rcx, 0x18000000);
    __ jccb(Assembler::notEqual, done); // jump if AVX is not supported

    __ movl(rax, 0x6);
    __ andl(rax, Address(rbp, in_bytes(VM_Version::xem_xcr0_offset()))); // xcr0 bits sse | ymm
    __ cmpl(rax, 0x6);
    __ jccb(Assembler::equal, start_simd_check); // return if AVX is not supported

    // we need to bridge farther than imm8, so we use this island as a thunk
    __ bind(done);
    __ jmp(wrapup);

    __ bind(start_simd_check);
    //
    // Some OSs have a bug when upper 128/256bits of YMM/ZMM
    // registers are not restored after a signal processing.
    // Generate SEGV here (reference through null)
    // and check upper YMM/ZMM bits after it.
    //
    int saved_useavx = UseAVX;
    int saved_usesse = UseSSE;

    // If UseAVX is uninitialized or is set by the user to include EVEX
    if (use_evex) {
      // check _cpuid_info.sef_cpuid7_ebx.bits.avx512f
      __ lea(rsi, Address(rbp, in_bytes(VM_Version::sef_cpuid7_offset())));
      __ movl(rax, 0x10000);
      __ andl(rax, Address(rsi, 4)); // xcr0 bits sse | ymm
      __ cmpl(rax, 0x10000);
      __ jccb(Assembler::notEqual, legacy_setup); // jump if EVEX is not supported
      // check _cpuid_info.xem_xcr0_eax.bits.opmask
      // check _cpuid_info.xem_xcr0_eax.bits.zmm512
      // check _cpuid_info.xem_xcr0_eax.bits.zmm32
      __ movl(rax, 0xE0);
      __ andl(rax, Address(rbp, in_bytes(VM_Version::xem_xcr0_offset()))); // xcr0 bits sse | ymm
      __ cmpl(rax, 0xE0);
      __ jccb(Assembler::notEqual, legacy_setup); // jump if EVEX is not supported

      if (FLAG_IS_DEFAULT(UseAVX)) {
        __ lea(rsi, Address(rbp, in_bytes(VM_Version::std_cpuid1_offset())));
        __ movl(rax, Address(rsi, 0));
        __ cmpl(rax, 0x50654);              // If it is Skylake
        __ jcc(Assembler::equal, legacy_setup);
      }
      // EVEX setup: run in lowest evex mode
      VM_Version::set_evex_cpuFeatures(); // Enable temporary to pass asserts
      UseAVX = 3;
      UseSSE = 2;
#ifdef _WINDOWS
      // xmm5-xmm15 are not preserved by caller on windows
      // https://msdn.microsoft.com/en-us/library/9z1stfyw.aspx
      __ subptr(rsp, 64);
      __ evmovdqul(Address(rsp, 0), xmm7, Assembler::AVX_512bit);
#ifdef _LP64
      __ subptr(rsp, 64);
      __ evmovdqul(Address(rsp, 0), xmm8, Assembler::AVX_512bit);
      __ subptr(rsp, 64);
      __ evmovdqul(Address(rsp, 0), xmm31, Assembler::AVX_512bit);
#endif // _LP64
#endif // _WINDOWS

      // load value into all 64 bytes of zmm7 register
      __ movl(rcx, VM_Version::ymm_test_value());
      __ movdl(xmm0, rcx);
      __ vpbroadcastd(xmm0, xmm0, Assembler::AVX_512bit);
      __ evmovdqul(xmm7, xmm0, Assembler::AVX_512bit);
#ifdef _LP64
      __ evmovdqul(xmm8, xmm0, Assembler::AVX_512bit);
      __ evmovdqul(xmm31, xmm0, Assembler::AVX_512bit);
#endif
      VM_Version::clean_cpuFeatures();
      __ jmp(save_restore_except);
    }

    __ bind(legacy_setup);
    // AVX setup
    VM_Version::set_avx_cpuFeatures(); // Enable temporary to pass asserts
    UseAVX = 1;
    UseSSE = 2;
#ifdef _WINDOWS
    __ subptr(rsp, 32);
    __ vmovdqu(Address(rsp, 0), xmm7);
#ifdef _LP64
    __ subptr(rsp, 32);
    __ vmovdqu(Address(rsp, 0), xmm8);
    __ subptr(rsp, 32);
    __ vmovdqu(Address(rsp, 0), xmm15);
#endif // _LP64
#endif // _WINDOWS

    // load value into all 32 bytes of ymm7 register
    __ movl(rcx, VM_Version::ymm_test_value());

    __ movdl(xmm0, rcx);
    __ pshufd(xmm0, xmm0, 0x00);
    __ vinsertf128_high(xmm0, xmm0);
    __ vmovdqu(xmm7, xmm0);
#ifdef _LP64
    __ vmovdqu(xmm8, xmm0);
    __ vmovdqu(xmm15, xmm0);
#endif
    VM_Version::clean_cpuFeatures();

    __ bind(save_restore_except);
    __ xorl(rsi, rsi);
    VM_Version::set_cpuinfo_segv_addr(__ pc());
    // Generate SEGV
    __ movl(rax, Address(rsi, 0));

    VM_Version::set_cpuinfo_cont_addr(__ pc());
    // Returns here after signal. Save xmm0 to check it later.

    // If UseAVX is uninitialized or is set by the user to include EVEX
    if (use_evex) {
      // check _cpuid_info.sef_cpuid7_ebx.bits.avx512f
      __ lea(rsi, Address(rbp, in_bytes(VM_Version::sef_cpuid7_offset())));
      __ movl(rax, 0x10000);
      __ andl(rax, Address(rsi, 4));
      __ cmpl(rax, 0x10000);
      __ jcc(Assembler::notEqual, legacy_save_restore);
      // check _cpuid_info.xem_xcr0_eax.bits.opmask
      // check _cpuid_info.xem_xcr0_eax.bits.zmm512
      // check _cpuid_info.xem_xcr0_eax.bits.zmm32
      __ movl(rax, 0xE0);
      __ andl(rax, Address(rbp, in_bytes(VM_Version::xem_xcr0_offset()))); // xcr0 bits sse | ymm
      __ cmpl(rax, 0xE0);
      __ jcc(Assembler::notEqual, legacy_save_restore);

      if (FLAG_IS_DEFAULT(UseAVX)) {
        __ lea(rsi, Address(rbp, in_bytes(VM_Version::std_cpuid1_offset())));
        __ movl(rax, Address(rsi, 0));
        __ cmpl(rax, 0x50654);              // If it is Skylake
        __ jcc(Assembler::equal, legacy_save_restore);
      }
      // EVEX check: run in lowest evex mode
      VM_Version::set_evex_cpuFeatures(); // Enable temporary to pass asserts
      UseAVX = 3;
      UseSSE = 2;
      __ lea(rsi, Address(rbp, in_bytes(VM_Version::zmm_save_offset())));
      __ evmovdqul(Address(rsi, 0), xmm0, Assembler::AVX_512bit);
      __ evmovdqul(Address(rsi, 64), xmm7, Assembler::AVX_512bit);
#ifdef _LP64
      __ evmovdqul(Address(rsi, 128), xmm8, Assembler::AVX_512bit);
      __ evmovdqul(Address(rsi, 192), xmm31, Assembler::AVX_512bit);
#endif

#ifdef _WINDOWS
#ifdef _LP64
      __ evmovdqul(xmm31, Address(rsp, 0), Assembler::AVX_512bit);
      __ addptr(rsp, 64);
      __ evmovdqul(xmm8, Address(rsp, 0), Assembler::AVX_512bit);
      __ addptr(rsp, 64);
#endif // _LP64
      __ evmovdqul(xmm7, Address(rsp, 0), Assembler::AVX_512bit);
      __ addptr(rsp, 64);
#endif // _WINDOWS
      generate_vzeroupper(wrapup);
      VM_Version::clean_cpuFeatures();
      UseAVX = saved_useavx;
      UseSSE = saved_usesse;
      __ jmp(wrapup);
   }

    __ bind(legacy_save_restore);
    // AVX check
    VM_Version::set_avx_cpuFeatures(); // Enable temporary to pass asserts
    UseAVX = 1;
    UseSSE = 2;
    __ lea(rsi, Address(rbp, in_bytes(VM_Version::ymm_save_offset())));
    __ vmovdqu(Address(rsi, 0), xmm0);
    __ vmovdqu(Address(rsi, 32), xmm7);
#ifdef _LP64
    __ vmovdqu(Address(rsi, 64), xmm8);
    __ vmovdqu(Address(rsi, 96), xmm15);
#endif

#ifdef _WINDOWS
#ifdef _LP64
    __ vmovdqu(xmm15, Address(rsp, 0));
    __ addptr(rsp, 32);
    __ vmovdqu(xmm8, Address(rsp, 0));
    __ addptr(rsp, 32);
#endif // _LP64
    __ vmovdqu(xmm7, Address(rsp, 0));
    __ addptr(rsp, 32);
#endif // _WINDOWS
    generate_vzeroupper(wrapup);
    VM_Version::clean_cpuFeatures();
    UseAVX = saved_useavx;
    UseSSE = saved_usesse;

    __ bind(wrapup);
    __ popf();
    __ pop(rsi);
    __ pop(rbx);
    __ pop(rbp);
    __ ret(0);

#   undef __

    return start;
  };
  void generate_vzeroupper(Label& L_wrapup) {
#   define __ _masm->
    __ lea(rsi, Address(rbp, in_bytes(VM_Version::std_cpuid0_offset())));
    __ cmpl(Address(rsi, 4), 0x756e6547);  // 'uneG'
    __ jcc(Assembler::notEqual, L_wrapup);
    __ movl(rcx, 0x0FFF0FF0);
    __ lea(rsi, Address(rbp, in_bytes(VM_Version::std_cpuid1_offset())));
    __ andl(rcx, Address(rsi, 0));
    __ cmpl(rcx, 0x00050670);              // If it is Xeon Phi 3200/5200/7200
    __ jcc(Assembler::equal, L_wrapup);
    __ cmpl(rcx, 0x00080650);              // If it is Future Xeon Phi
    __ jcc(Assembler::equal, L_wrapup);
    // vzeroupper() will use a pre-computed instruction sequence that we
    // can't compute until after we've determined CPU capabilities. Use
    // uncached variant here directly to be able to bootstrap correctly
    __ vzeroupper_uncached();
#   undef __
  }
  address generate_detect_virt() {
    StubCodeMark mark(this, "VM_Version", "detect_virt_stub");
#   define __ _masm->

    address start = __ pc();

    // Evacuate callee-saved registers
    __ push(rbp);
    __ push(rbx);
    __ push(rsi); // for Windows

#ifdef _LP64
    __ mov(rax, c_rarg0); // CPUID leaf
    __ mov(rsi, c_rarg1); // register array address (eax, ebx, ecx, edx)
#else
    __ movptr(rax, Address(rsp, 16)); // CPUID leaf
    __ movptr(rsi, Address(rsp, 20)); // register array address
#endif

    __ cpuid();

    // Store result to register array
    __ movl(Address(rsi,  0), rax);
    __ movl(Address(rsi,  4), rbx);
    __ movl(Address(rsi,  8), rcx);
    __ movl(Address(rsi, 12), rdx);

    // Epilogue
    __ pop(rsi);
    __ pop(rbx);
    __ pop(rbp);
    __ ret(0);

#   undef __

    return start;
  };


  address generate_getCPUIDBrandString(void) {
    // Flags to test CPU type.
    const uint32_t HS_EFL_AC           = 0x40000;
    const uint32_t HS_EFL_ID           = 0x200000;
    // Values for when we don't have a CPUID instruction.
    const int      CPU_FAMILY_SHIFT = 8;
    const uint32_t CPU_FAMILY_386   = (3 << CPU_FAMILY_SHIFT);
    const uint32_t CPU_FAMILY_486   = (4 << CPU_FAMILY_SHIFT);

    Label detect_486, cpu486, detect_586, done, ext_cpuid;

    StubCodeMark mark(this, "VM_Version", "getCPUIDNameInfo_stub");
#   define __ _masm->

    address start = __ pc();

    //
    // void getCPUIDBrandString(VM_Version::CpuidInfo* cpuid_info);
    //
    // LP64: rcx and rdx are first and second argument registers on windows

    __ push(rbp);
#ifdef _LP64
    __ mov(rbp, c_rarg0); // cpuid_info address
#else
    __ movptr(rbp, Address(rsp, 8)); // cpuid_info address
#endif
    __ push(rbx);
    __ push(rsi);
    __ pushf();          // preserve rbx, and flags
    __ pop(rax);
    __ push(rax);
    __ mov(rcx, rax);
    //
    // if we are unable to change the AC flag, we have a 386
    //
    __ xorl(rax, HS_EFL_AC);
    __ push(rax);
    __ popf();
    __ pushf();
    __ pop(rax);
    __ cmpptr(rax, rcx);
    __ jccb(Assembler::notEqual, detect_486);

    __ movl(rax, CPU_FAMILY_386);
    __ jmp(done);

    //
    // If we are unable to change the ID flag, we have a 486 which does
    // not support the "cpuid" instruction.
    //
    __ bind(detect_486);
    __ mov(rax, rcx);
    __ xorl(rax, HS_EFL_ID);
    __ push(rax);
    __ popf();
    __ pushf();
    __ pop(rax);
    __ cmpptr(rcx, rax);
    __ jccb(Assembler::notEqual, detect_586);

    __ bind(cpu486);
    __ movl(rax, CPU_FAMILY_486);
    __ jmp(done);

    //
    // At this point, we have a chip which supports the "cpuid" instruction
    //
    __ bind(detect_586);
    __ xorl(rax, rax);
    __ cpuid();
    __ orl(rax, rax);
    __ jcc(Assembler::equal, cpu486);   // if cpuid doesn't support an input
                                        // value of at least 1, we give up and
                                        // assume a 486

    //
    // Extended cpuid(0x80000000) for processor brand string detection
    //
    __ bind(ext_cpuid);
    __ movl(rax, CPUID_EXTENDED_FN);
    __ cpuid();
    __ cmpl(rax, CPUID_EXTENDED_FN_4);
    __ jcc(Assembler::below, done);

    //
    // Extended cpuid(0x80000002)  // first 16 bytes in brand string
    //
    __ movl(rax, CPUID_EXTENDED_FN_2);
    __ cpuid();
    __ lea(rsi, Address(rbp, in_bytes(VM_Version::proc_name_0_offset())));
    __ movl(Address(rsi, 0), rax);
    __ lea(rsi, Address(rbp, in_bytes(VM_Version::proc_name_1_offset())));
    __ movl(Address(rsi, 0), rbx);
    __ lea(rsi, Address(rbp, in_bytes(VM_Version::proc_name_2_offset())));
    __ movl(Address(rsi, 0), rcx);
    __ lea(rsi, Address(rbp, in_bytes(VM_Version::proc_name_3_offset())));
    __ movl(Address(rsi,0), rdx);

    //
    // Extended cpuid(0x80000003) // next 16 bytes in brand string
    //
    __ movl(rax, CPUID_EXTENDED_FN_3);
    __ cpuid();
    __ lea(rsi, Address(rbp, in_bytes(VM_Version::proc_name_4_offset())));
    __ movl(Address(rsi, 0), rax);
    __ lea(rsi, Address(rbp, in_bytes(VM_Version::proc_name_5_offset())));
    __ movl(Address(rsi, 0), rbx);
    __ lea(rsi, Address(rbp, in_bytes(VM_Version::proc_name_6_offset())));
    __ movl(Address(rsi, 0), rcx);
    __ lea(rsi, Address(rbp, in_bytes(VM_Version::proc_name_7_offset())));
    __ movl(Address(rsi,0), rdx);

    //
    // Extended cpuid(0x80000004) // last 16 bytes in brand string
    //
    __ movl(rax, CPUID_EXTENDED_FN_4);
    __ cpuid();
    __ lea(rsi, Address(rbp, in_bytes(VM_Version::proc_name_8_offset())));
    __ movl(Address(rsi, 0), rax);
    __ lea(rsi, Address(rbp, in_bytes(VM_Version::proc_name_9_offset())));
    __ movl(Address(rsi, 0), rbx);
    __ lea(rsi, Address(rbp, in_bytes(VM_Version::proc_name_10_offset())));
    __ movl(Address(rsi, 0), rcx);
    __ lea(rsi, Address(rbp, in_bytes(VM_Version::proc_name_11_offset())));
    __ movl(Address(rsi,0), rdx);

    //
    // return
    //
    __ bind(done);
    __ popf();
    __ pop(rsi);
    __ pop(rbx);
    __ pop(rbp);
    __ ret(0);

#   undef __

    return start;
  };
};

uint64_t VM_Version::CPUFeatures_parse(uint64_t &glibc_features) {
  glibc_features = _glibc_features;
#ifndef LINUX
  ignore_glibc_not_using = true;
  return _features;
#endif
  if (CPUFeatures == NULL || strcmp(CPUFeatures, "native") == 0) {
    return _features;
  }
  if (strcmp(CPUFeatures, "ignore") == 0) {
    ignore_glibc_not_using = true;
    return _features;
  }
  glibc_features = 0;
  if (strcmp(CPUFeatures, "generic") == 0) {
    // 32-bit x86 cannot rely on anything.
    return 0
#ifdef AMD64
      // The following options are all in /proc/cpuinfo of one of the first 64-bit CPUs - Atom D2700 (and Opteron 1352): https://superuser.com/q/1572306/1015048
      | CPU_SSE // enabled in 'gcc -Q --help=target', used by OpenJDK
      | CPU_SSE2 // enabled in 'gcc -Q --help=target', required by OpenJDK
      | CPU_FXSR // enabled in 'gcc -Q --help=target', not used by OpenJDK
      | CPU_MMX // enabled in 'gcc -Q --help=target', used only by 32-bit x86 OpenJDK
      | CPU_TSC // not used by gcc, used by OpenJDK
      | CPU_CX8 // gcc detects it to set cpu "pentium" (=32-bit only), used by OpenJDK
      | CPU_CMOV // gcc detects it to set cpu "pentiumpro" (=32-bit only), used by OpenJDK
      | CPU_FLUSH // ="clflush" in cpuinfo, not used by gcc, required by OpenJDK
      // GLIBC_MOVBE is disabled in 'gcc -Q --help=target' and some CPUs do not support it: https://stackoverflow.com/a/5246553/2995591
      // GLIBC_LAHFSAHF is disabled in 'gcc -Q --help=target' and "Early Intel Pentium 4 CPUs with Intel 64 support ... lacked the LAHF and SAHF instructions"
#endif
    ;
  }
  char *endptr;
  errno = 0;
  uint64_t retval;
  unsigned long long ull = strtoull(CPUFeatures, &endptr, 0);
  retval = ull;
  if (!errno && *endptr == ',' && retval == ull) {
    ull = strtoull(endptr + 1, &endptr, 0);
    glibc_features = ull;
    if (!errno && !*endptr && glibc_features == ull) {
      return retval;
    }
  }
  vm_exit_during_initialization(err_msg("VM option 'CPUFeatures=%s' must be of the form: 0xnum,0xnum", CPUFeatures));
  return -1;
}

#if INCLUDE_LD_SO_LIST_DIAGNOSTICS

static int ld_so_name_iterate_phdr(struct dl_phdr_info *info, size_t size, void *data_voidp) {
  const char **retval_return = (const char **)data_voidp;
  assert(size >= offsetof(struct dl_phdr_info, dlpi_adds), "missing PHDRs for the java executable");
  if (strcmp(info->dlpi_name, "") != 0)
    vm_exit_during_initialization(err_msg("Unexpected name of first dl_phdr_info: %s", info->dlpi_name));
  for (size_t phdr_ix = 0; phdr_ix < info->dlpi_phnum; ++phdr_ix) {
    const Elf64_Phdr *phdr = info->dlpi_phdr + phdr_ix;
    if (phdr->p_type == PT_INTERP) {
      *retval_return = (const char *)(phdr->p_vaddr + info->dlpi_addr);
      return 42;
    }
  }
  vm_exit_during_initialization("PT_INTERP not found for the java executable");
  return -1;
}

static const char *ld_so_name() {
  const char *retval;
  int err = dl_iterate_phdr(ld_so_name_iterate_phdr, &retval);
  assert(err == 42, "internal error 42");
  return retval;
}

#define ARG1 "--list-diagnostics"

static FILE *popen_r(const char *arg0, pid_t *pid_return) {
  union {
    int fds[2];
    struct {
      int readfd, writefd;
    };
  } fds;
  if (pipe(fds.fds))
    vm_exit_during_initialization(err_msg("Error creating pipe: %m"));
  pid_t child = fork();
  switch (child) {
    case -1:
      vm_exit_during_initialization(err_msg("Error fork-ing: %m"));
    case 0:
      if (close(fds.readfd))
        vm_exit_during_initialization(err_msgt("Error closing read pipe in child: %m"));
      }
      if (dup2(fds.writefd, STDOUT_FILENO) != STDOUT_FILENO)
        vm_exit_during_initialization(err_msg("Error closing preparing write pipe in child: %m"));
      if (close(fds.writefd))
        vm_exit_during_initialization(err_msg("Error closing write pipe in child: %m"));
      execl(arg0, arg0, ARG1, NULL);
      // FIXME: Double vm_exit*()?
      vm_exit_during_initialization(err_msg("Error exec-ing %s " ARG1 ": %m", arg0));
  }
  if (close(fds.writefd))
    vm_exit_during_initialization(err_msg("Error closing write pipe in parent: %m"));
  FILE *f = fdopen(fds.readfd, "r");
  if (f == NULL)
    vm_exit_during_initialization(err_msg("Error converting pipe fd to FILE * in parent for %s " ARG1 ": %m", arg0));
  *pid_return = child;
  return f;
}

static void pclose_r(const char *arg0, FILE *f, pid_t pid) {
  if (fclose(f))
    vm_exit_during_initialization(err_msg("Error closing fdopen-ed %s " ARG1 ": %m", arg0));
  int wstatus;
  pid_t waiterr = waitpid(pid, &wstatus, 0);
  if (waiterr != pid)
    vm_exit_during_initialization(err_msg("Error waiting on %s " ARG1 ": %m", arg0));
  if (!WIFEXITED(wstatus))
    vm_exit_during_initialization(err_msg("Child command %s " ARG1 " did not properly exit (WIFEXITED): wstatus = %d", arg0, wstatus));
  if (WEXITSTATUS(wstatus) != 0)
    vm_exit_during_initialization(err_msg("Child command %s " ARG1 " did exit with an error: exit code = %d", arg0, WEXITSTATUS(wstatus)));
}

#endif // !INCLUDE_LD_SO_LIST_DIAGNOSTICS

bool VM_Version::ignore_glibc_not_using = false;
#ifdef LINUX
const char VM_Version::glibc_prefix[] = ":glibc.cpu.hwcaps=";
const size_t VM_Version::glibc_prefix_len = strlen(glibc_prefix);

bool VM_Version::glibc_env_set(char *disable_str) {
#define TUNABLES_NAME "GLIBC_TUNABLES"
  char *env_val = disable_str;
  const char *env = getenv(TUNABLES_NAME);
  if (env && strcmp(env, env_val) == 0) {
#if !INCLUDE_CPU_FEATURE_ACTIVE && !INCLUDE_LD_SO_LIST_DIAGNOSTICS
    if (ShowCPUFeatures) {
      tty->print_cr("Environment variable already set, both glibc CPU_FEATURE_ACTIVE and ld.so --list-diagnostics are unavailable - re-exec suppressed: " TUNABLES_NAME "=%s", env);
    }
    return true;
#endif
  }
  char env_buf[strlen(disable_str) + (!env ? 0 : strlen(env) + 100)];
  if (env) {
    if (ShowCPUFeatures) {
      tty->print_cr("Original environment variable: " TUNABLES_NAME "=%s", env);
    }
    const char *hwcaps = strstr(env, glibc_prefix + 1 /* skip ':' */);
    if (!hwcaps) {
      strcpy(env_buf, env);
      strcat(env_buf, disable_str);
    } else {
      const char *colon = strchr(hwcaps, ':');
      if (!colon) {
        strcpy(env_buf, env);
        strcat(env_buf, disable_str + glibc_prefix_len);
      } else {
        int err = jio_snprintf(env_buf, sizeof(env_buf), "%.*s%s%s", (int)(colon - env), env, disable_str + glibc_prefix_len, colon);
        assert(err >= 0 && (unsigned)err < sizeof(env_buf), "internal error: " TUNABLES_NAME " buffer overflow");
      }
    }
    env_val = env_buf;
  }
  if (ShowCPUFeatures) {
    tty->print_cr("Re-exec of java with new environment variable: " TUNABLES_NAME "=%s", env_val);
  }
  int err = setenv(TUNABLES_NAME, env_val, 1);
  if (err)
    vm_exit_during_initialization(err_msg("setenv " TUNABLES_NAME " error: %m"));

#define REEXEC_NAME "HOTSPOT_GLIBC_TUNABLES_REEXEC"
  if (getenv(REEXEC_NAME))
    vm_exit_during_initialization(err_msg("internal error: " TUNABLES_NAME "=%s failed and " REEXEC_NAME " is set", disable_str));
  if (setenv(REEXEC_NAME, "1", 1))
    vm_exit_during_initialization(err_msg("setenv " REEXEC_NAME " error: %m"));
#undef REEXEC_NAME
#undef TUNABLES_NAME
  return false;
}

void VM_Version::glibc_reexec() {
  char *buf = NULL;
  size_t buf_allocated = 0;
  size_t buf_used = 0;
#define CMDLINE "/proc/self/cmdline"
  int fd = open(CMDLINE, O_RDONLY);
  if (fd == -1)
    vm_exit_during_initialization(err_msg("Cannot open " CMDLINE ": %m"));
  ssize_t got;
  do {
    if (buf_used == buf_allocated) {
      buf_allocated = MAX2(size_t(4096), 2 * buf_allocated);
      buf = (char *)os::realloc(buf, buf_allocated, mtOther);
      if (buf == NULL)
        vm_exit_during_initialization(err_msg(CMDLINE " reading failed allocating %zu bytes", buf_allocated));
    }
    got = read(fd, buf + buf_used, buf_allocated - buf_used);
    if (got == -1)
      vm_exit_during_initialization(err_msg("Cannot read " CMDLINE ": %m"));
    buf_used += got;
  } while (got);
  if (close(fd))
    vm_exit_during_initialization(err_msg("Cannot close " CMDLINE ": %m"));
  char **argv = NULL;
  size_t argv_allocated = 0;
  size_t argv_used = 0;
  char *s = buf;
  while (s <= buf + buf_used) {
    if (argv_used == argv_allocated) {
      argv_allocated = MAX2(size_t(256), 2 * argv_allocated);
      argv = (char **)os::realloc(argv, argv_allocated * sizeof(*argv), mtOther);
      if (argv == NULL)
        vm_exit_during_initialization(err_msg(CMDLINE " reading failed allocating %zu pointers", argv_allocated));
    }
    if (s == buf + buf_used) {
      break;
    }
    argv[argv_used++] = s;
    s += strnlen(s, buf + buf_used - s);
    if (s == buf + buf_used)
      vm_exit_during_initialization("Missing end of string zero while parsing " CMDLINE);
    ++s;
  }
  argv[argv_used] = NULL;
#undef CMDLINE

#define EXEC "/proc/self/exe"
  execv(EXEC, argv);
  vm_exit_during_initialization(err_msg("Cannot re-execute " EXEC ": %m"));
#undef EXEC
}

void VM_Version::glibc_not_using(uint64_t excessive_CPU, uint64_t excessive_GLIBC) {
#ifndef ASSERT
  if (!excessive_CPU && !excessive_GLIBC)
    return;
#endif
#if INCLUDE_LD_SO_LIST_DIAGNOSTICS
  // sysdeps/x86/include/cpu-features.h CPUID_INDEX_14_ECX_0 == 8
  const int CPUID_INDEX_CEIL = 8;
  // /usr/include/bits/platform/x86.h
  enum
  {
    CPUID_INDEX_1 = 0,
    CPUID_INDEX_7,
    CPUID_INDEX_80000001,
    CPUID_INDEX_D_ECX_1,
    CPUID_INDEX_80000007,
    CPUID_INDEX_80000008,
    CPUID_INDEX_7_ECX_1,
    CPUID_INDEX_19,
    CPUID_INDEX_14_ECX_0
  };
  const int index_max = CPUID_INDEX_CEIL + 1;
  enum { eax = 0, ebx, ecx, edx, reg_max };
  unsigned active[index_max][reg_max] = { 0 };
  const char *arg0 = ld_so_name();
  pid_t f_child;
  FILE *f = popen_r(arg0, &f_child);
  if (!f)
    vm_exit_during_initialization(err_msg("Cannot popen %s " ARG1 ": %m", arg0));
  for (;;) {
    char line[LINE_MAX];
    char *s = fgets(line, sizeof(line), f);
    if (!s)
      break;
    s = line;
    // x86.cpu_features.features[0x0].active[0x2]=0x7ed83203
    const char prefix[] = "x86.cpu_features.features[";
    if (strncmp(s, prefix, sizeof(prefix) - 1) != 0)
      continue;
    s += sizeof(prefix) - 1;
    unsigned long index = strtoul(s, &s, 0);
    if (index >= index_max)
      continue;
    const char mid[] = "].active[";
    if (strncmp(s, mid, sizeof(mid) - 1) != 0)
      continue;
    s += sizeof(mid) - 1;
    unsigned long reg = strtoul(s, &s, 0);
    if (reg >= reg_max)
      continue;
    if (s[0] != ']' || s[1] != '=')
      continue;
    s += 2;
    unsigned long val = strtoul(s, &s, 0);
    if (val > UINT_MAX)
      continue;
    if (s[0] != '\n' || s[1] != 0)
      continue;
    active[index][reg] = val;
  }
  if (ferror(f))
    vm_exit_during_initialization(err_msg("Error reading popen-ed %s " ARG1 ": %m", arg0));
  if (!feof(f))
    vm_exit_during_initialization(err_msg("EOF not reached on popen-ed %s " ARG1, arg0));
  pclose_r(arg0, f, f_child);
#undef ARG1
#endif // INCLUDE_LD_SO_LIST_DIAGNOSTICS

  // glibc: sysdeps/x86/get-isa-level.h:
  // glibc: if (CPU_FEATURE_USABLE_P (cpu_features, CMOV)
  // glibc:     && CPU_FEATURE_USABLE_P (cpu_features, CX8)
  // glibc:     && CPU_FEATURE_CPU_P (cpu_features, FPU)
  // glibc:     && CPU_FEATURE_USABLE_P (cpu_features, FXSR)
  // glibc:     && CPU_FEATURE_USABLE_P (cpu_features, MMX)
  // glibc:     && CPU_FEATURE_USABLE_P (cpu_features, SSE)
  // glibc:     && CPU_FEATURE_USABLE_P (cpu_features, SSE2))
  // glibc:     isa_level = GNU_PROPERTY_X86_ISA_1_BASELINE;
  if ((_features & CPU_CMOV) &&
      (_features & CPU_CX8) &&
      // FPU is always present on i686+: (_features & CPU_FPU) &&
      (_features & CPU_SSE2))
    // These cannot be disabled by GLIBC_TUNABLES.
    if (excessive_CPU & (CPU_FXSR | CPU_MMX | CPU_SSE)) {
      assert(!(excessive_CPU & CPU_SSE2), "CPU_SSE2 in both _features and excessive_CPU cannot happen");
      // FIXME: The choice should be based on glibc impact, not the feature age.
      // CX8 is i586+, CMOV is i686+ 1995+, SSE2 is 2000+
      excessive_CPU |= CPU_SSE2;
    }
    if ((_features & CPU_FXSR) &&
        (_features & CPU_MMX) &&
        (_features & CPU_SSE)) {
      // glibc: if (CPU_FEATURE_USABLE_P (cpu_features, CMPXCHG16B)
      // glibc:     && CPU_FEATURE_USABLE_P (cpu_features, LAHF64_SAHF64)
      // glibc:     && CPU_FEATURE_USABLE_P (cpu_features, POPCNT)
      // glibc:     && CPU_FEATURE_USABLE_P (cpu_features, SSE3)
      // glibc:     && CPU_FEATURE_USABLE_P (cpu_features, SSSE3)
      // glibc:     && CPU_FEATURE_USABLE_P (cpu_features, SSE4_1)
      // glibc:     && CPU_FEATURE_USABLE_P (cpu_features, SSE4_2))
      // glibc:     isa_level |= GNU_PROPERTY_X86_ISA_1_V2;
      if ((_features & CPU_POPCNT) &&
          (_features & CPU_SSSE3) &&
          (_features & CPU_SSE4_1) &&
          (_features & CPU_SSE4_2)) {
        if ((excessive_CPU & CPU_SSE3) ||
            (excessive_GLIBC & (GLIBC_CMPXCHG16 | GLIBC_LAHFSAHF))) {
          assert(!(excessive_CPU & CPU_SSE4_2), "CPU_SSE4_2 in both _features and excessive_CPU cannot happen");
          // POPCNT is 2007+, SSSE3 is 2006+, SSE4_1 is 2007+, SSE4_2 is 2008+.
          excessive_CPU |= CPU_SSE4_2;
        }
        if ((_features & CPU_SSE3) &&
            (_glibc_features & GLIBC_CMPXCHG16) &&
            (_glibc_features & GLIBC_LAHFSAHF)) {
          // glibc: if (CPU_FEATURE_USABLE_P (cpu_features, AVX)
          // glibc:     && CPU_FEATURE_USABLE_P (cpu_features, AVX2)
          // glibc:     && CPU_FEATURE_USABLE_P (cpu_features, BMI1)
          // glibc:     && CPU_FEATURE_USABLE_P (cpu_features, BMI2)
          // glibc:     && CPU_FEATURE_USABLE_P (cpu_features, F16C)
          // glibc:     && CPU_FEATURE_USABLE_P (cpu_features, FMA)
          // glibc:     && CPU_FEATURE_USABLE_P (cpu_features, LZCNT)
          // glibc:     && CPU_FEATURE_USABLE_P (cpu_features, MOVBE))
          // glibc:     isa_level |= GNU_PROPERTY_X86_ISA_1_V3;
          if ((_features & CPU_AVX) &&
              (_features & CPU_AVX2) &&
              (_features & CPU_BMI1) &&
              (_features & CPU_BMI2) &&
              (_features & CPU_FMA) &&
              (_features & CPU_LZCNT) &&
              (_glibc_features & GLIBC_MOVBE)) {
          if (excessive_GLIBC & GLIBC_F16C) {
            assert(!(excessive_GLIBC & GLIBC_MOVBE), "GLIBC_MOVBE in both _glibc_features and excessive_GLIBC cannot happen");
            // FMA is 2012+, AVX2+BMI1+BMI2+LZCNT are 2013+, MOVBE is 2015+
            excessive_GLIBC |= GLIBC_MOVBE;
          }
          if (_glibc_features & GLIBC_F16C) {
            // glibc: if (CPU_FEATURE_USABLE_P (cpu_features, AVX512F)
            // glibc:     && CPU_FEATURE_USABLE_P (cpu_features, AVX512BW)
            // glibc:     && CPU_FEATURE_USABLE_P (cpu_features, AVX512CD)
            // glibc:     && CPU_FEATURE_USABLE_P (cpu_features, AVX512DQ)
            // glibc:     && CPU_FEATURE_USABLE_P (cpu_features, AVX512VL))
            // glibc:   isa_level |= GNU_PROPERTY_X86_ISA_1_V4;
            // All these flags are supported by GLIBC_DISABLE below.
          }
        }
      }
    }
  }
  uint64_t disable_CPU   = 0;
  uint64_t disable_GLIBC = 0;
#define PASTE_TOKENS3(x, y, z) PASTE_TOKENS(x, PASTE_TOKENS(y, z))
#ifdef ASSERT
  uint64_t excessive_handled_CPU   = 0;
  uint64_t excessive_handled_GLIBC = 0;
  uint64_t disable_handled_CPU   = 0;
  uint64_t disable_handled_GLIBC = 0;
#endif
#define EXCESSIVE_HANDLED(kind, hotspot) do {                                                                                         \
    assert(!(PASTE_TOKENS(excessive_handled_, kind) & PASTE_TOKENS3(kind, _, hotspot)), "already used " STR(kind) "_" STR(hotspot) ); \
    DEBUG_ONLY(PASTE_TOKENS(excessive_handled_, kind) |= PASTE_TOKENS3(kind, _, hotspot));                                            \
  } while (0)
#if INCLUDE_CPU_FEATURE_ACTIVE
# define FEATURE_ACTIVE(glibc, hotspot_field, hotspot_union, glibc_index, glibc_reg) CPU_FEATURE_ACTIVE(glibc)
#elif INCLUDE_LD_SO_LIST_DIAGNOSTICS
# define FEATURE_ACTIVE(glibc, hotspot_field, hotspot_union, glibc_index, glibc_reg) ({ \
    hotspot_union u;                                                                    \
    u.value = active[glibc_index][glibc_reg];                                           \
    u.bits.hotspot_field != 0;                                                          \
  })
#else
# define FEATURE_ACTIVE(glibc, hotspot_field, hotspot_union, glibc_index, glibc_reg) true
#endif
#define EXCESSIVE6(kind, hotspotglibc, hotspot_field, hotspot_union, glibc_index, glibc_reg) do {                                                                      \
    EXCESSIVE_HANDLED(kind, hotspotglibc);                                                                                                                             \
    if (PASTE_TOKENS(excessive_, kind) & PASTE_TOKENS3(kind, _, hotspotglibc) && FEATURE_ACTIVE(hotspotglibc, hotspot_field, hotspot_union, glibc_index, glibc_reg)) { \
      PASTE_TOKENS(disable_, kind) |= PASTE_TOKENS3(kind, _, hotspotglibc);                                                                                            \
    }                                                                                                                                                                  \
  } while (0)
#define EXCESSIVE(kind, hotspotglibc, hotspot_union, def...) EXCESSIVE6(kind, hotspotglibc, hotspot_field, def)
#define DEF_ExtCpuid1Ecx ExtCpuid1Ecx, CPUID_INDEX_80000001, ecx
#define DEF_SefCpuid7Ebx SefCpuid7Ebx, CPUID_INDEX_7       , ebx
#define DEF_SefCpuid7Ecx SefCpuid7Ecx, CPUID_INDEX_7       , ecx
#define DEF_SefCpuid7Edx SefCpuid7Edx, CPUID_INDEX_7       , edx
#define DEF_StdCpuid1Ecx StdCpuid1Ecx, CPUID_INDEX_1       , ecx
#define DEF_StdCpuid1Edx StdCpuid1Edx, CPUID_INDEX_1       , edx
  EXCESSIVE(CPU  , AVX     , avx     , DEF_StdCpuid1Ecx);
  EXCESSIVE(CPU  , CX8     , cmpxchg8, DEF_StdCpuid1Edx);
  EXCESSIVE(CPU  , FMA     , fma     , DEF_StdCpuid1Ecx);
  EXCESSIVE(CPU  , RTM     , rtm     , DEF_SefCpuid7Ebx);
  EXCESSIVE(CPU  , AVX2    , avx2    , DEF_SefCpuid7Ebx);
  EXCESSIVE(CPU  , BMI1    , bmi1    , DEF_SefCpuid7Ebx);
  EXCESSIVE(CPU  , BMI2    , bmi2    , DEF_SefCpuid7Ebx);
  EXCESSIVE(CPU  , CMOV    , cmov    , DEF_StdCpuid1Edx);
  EXCESSIVE(CPU  , ERMS    , erms    , DEF_SefCpuid7Ebx);
  EXCESSIVE(CPU  , SSE2    , sse2    , DEF_StdCpuid1Edx);
  EXCESSIVE(CPU  , LZCNT   , fma4    , DEF_ExtCpuid1Ecx);
  EXCESSIVE(CPU  , SSSE3   , ssse3   , DEF_StdCpuid1Ecx);
  EXCESSIVE(CPU  , POPCNT  , popcnt  , DEF_StdCpuid1Ecx);
  EXCESSIVE(CPU  , SSE4_1  , sse4_1  , DEF_StdCpuid1Ecx);
  EXCESSIVE(CPU  , SSE4_2  , sse4_2  , DEF_StdCpuid1Ecx);
  EXCESSIVE(CPU  , AVX512F , avx512f , DEF_SefCpuid7Ebx);
  EXCESSIVE(CPU  , AVX512CD, avx512cd, DEF_SefCpuid7Ebx);
  EXCESSIVE(CPU  , AVX512BW, avx512bw, DEF_SefCpuid7Ebx);
  EXCESSIVE(CPU  , AVX512DQ, avx512dq, DEF_SefCpuid7Ebx);
  EXCESSIVE(CPU  , AVX512ER, avx512er, DEF_SefCpuid7Ebx);
  EXCESSIVE(CPU  , AVX512PF, avx512pf, DEF_SefCpuid7Ebx);
  EXCESSIVE(CPU  , AVX512VL, avx512vl, DEF_SefCpuid7Ebx);
  EXCESSIVE(GLIBC, IBT     , ibt     , DEF_SefCpuid7Edx);
  EXCESSIVE(GLIBC, FMA4    , fma4    , DEF_ExtCpuid1Ecx);
  EXCESSIVE(GLIBC, MOVBE   , movbe   , DEF_StdCpuid1Ecx);
  EXCESSIVE(GLIBC, SHSTK   , shstk   , DEF_SefCpuid7Ecx);
  EXCESSIVE(GLIBC, XSAVE   , xsave   , DEF_StdCpuid1Ecx);
  EXCESSIVE(GLIBC, OSXSAVE , osxsave , DEF_StdCpuid1Ecx);
  EXCESSIVE(GLIBC, HTT     , ht      , DEF_StdCpuid1Edx);
#undef EXCESSIVE
#undef EXCESSIVE5

  char disable_str[64 * (10 + 3) + 1];
  strcpy(disable_str, glibc_prefix);
  char *disable_end = disable_str + glibc_prefix_len;
#define GLIBC_DISABLE(kind, hotspot_glibc) do {                                                                                                 \
    assert(!(PASTE_TOKENS(disable_handled_, kind) & PASTE_TOKENS3(kind, _, hotspot_glibc)), "already used " STR(kind) "_" STR(hotspot_glibc) ); \
    DEBUG_ONLY(PASTE_TOKENS(disable_handled_, kind) |= PASTE_TOKENS3(kind, _, hotspot_glibc));                                                  \
    if (PASTE_TOKENS(disable_, kind) & PASTE_TOKENS3(kind, _, hotspot_glibc)) {                                                                 \
      const char str[] = ",-" STR(hotspot_glibc);                                                                                               \
      size_t remains = disable_str + sizeof(disable_str) - disable_end;                                                                         \
      strncpy(disable_end, str, remains);                                                                                                       \
      size_t len = strnlen(disable_end, remains);                                                                                               \
      remains -= len;                                                                                                                           \
      assert(remains > 0, "internal error: disable_str overflow");                                                                              \
      disable_end += len;                                                                                                                       \
    }                                                                                                                                           \
  } while (0);
  GLIBC_DISABLE(CPU  , AVX)
  GLIBC_DISABLE(CPU  , CX8)
  GLIBC_DISABLE(CPU  , FMA)
  GLIBC_DISABLE(CPU  , RTM)
  GLIBC_DISABLE(CPU  , AVX2)
  GLIBC_DISABLE(CPU  , BMI1)
  GLIBC_DISABLE(CPU  , BMI2)
  GLIBC_DISABLE(CPU  , CMOV)
  GLIBC_DISABLE(CPU  , ERMS)
  GLIBC_DISABLE(CPU  , SSE2)
  GLIBC_DISABLE(CPU  , LZCNT)
  GLIBC_DISABLE(CPU  , SSSE3)
  GLIBC_DISABLE(CPU  , POPCNT)
  GLIBC_DISABLE(CPU  , SSE4_1)
  GLIBC_DISABLE(CPU  , SSE4_2)
  GLIBC_DISABLE(CPU  , AVX512F)
  GLIBC_DISABLE(CPU  , AVX512CD)
  GLIBC_DISABLE(CPU  , AVX512BW)
  GLIBC_DISABLE(CPU  , AVX512DQ)
  GLIBC_DISABLE(CPU  , AVX512ER)
  GLIBC_DISABLE(CPU  , AVX512PF)
  GLIBC_DISABLE(CPU  , AVX512VL)
  GLIBC_DISABLE(GLIBC, IBT)
  GLIBC_DISABLE(GLIBC, FMA4)
  GLIBC_DISABLE(GLIBC, MOVBE)
  GLIBC_DISABLE(GLIBC, SHSTK)
  GLIBC_DISABLE(GLIBC, XSAVE)
  GLIBC_DISABLE(GLIBC, OSXSAVE)
  GLIBC_DISABLE(GLIBC, HTT)
#undef GLIBC_DISABLE
#undef GLIBC_DISABLE2
  *disable_end = 0;

#ifdef ASSERT
#define CHECK_KIND(kind) do {                                                                                                            \
    if (PASTE_TOKENS(disable_handled_, kind) != PASTE_TOKENS(excessive_handled_, kind))                                                  \
      vm_exit_during_initialization(err_msg("internal error: Unsupported disabling of " STR(kind) "_* 0x%" PRIx64 " != used 0x%" PRIx64, \
                                            PASTE_TOKENS(disable_handled_, kind), PASTE_TOKENS(excessive_handled_, kind)));              \
  } while (0)
  CHECK_KIND(CPU  );
  CHECK_KIND(GLIBC);
#undef CHECK_KIND

  // These cannot be disabled by GLIBC_TUNABLES interface.
#define GLIBC_UNSUPPORTED(kind, hotspot) EXCESSIVE_HANDLED(kind, hotspot)
  GLIBC_UNSUPPORTED(CPU  , 3DNOW_PREFETCH   );
  GLIBC_UNSUPPORTED(CPU  , SSE4A            );
  GLIBC_UNSUPPORTED(CPU  , TSC              );
  GLIBC_UNSUPPORTED(CPU  , TSCINV_BIT       );
  GLIBC_UNSUPPORTED(CPU  , TSCINV           );
  GLIBC_UNSUPPORTED(CPU  , AES              );
  GLIBC_UNSUPPORTED(CPU  , CLMUL            );
  GLIBC_UNSUPPORTED(CPU  , ADX              );
  GLIBC_UNSUPPORTED(CPU  , SHA              );
  GLIBC_UNSUPPORTED(CPU  , VZEROUPPER       );
  GLIBC_UNSUPPORTED(CPU  , AVX512_VPOPCNTDQ );
  GLIBC_UNSUPPORTED(CPU  , AVX512_VPCLMULQDQ);
  GLIBC_UNSUPPORTED(CPU  , AVX512_VAES      );
  GLIBC_UNSUPPORTED(CPU  , AVX512_VNNI      );
  GLIBC_UNSUPPORTED(CPU  , FLUSH            );
  GLIBC_UNSUPPORTED(CPU  , FLUSHOPT         );
  GLIBC_UNSUPPORTED(CPU  , CLWB             );
  GLIBC_UNSUPPORTED(CPU  , AVX512_VBMI2     );
  GLIBC_UNSUPPORTED(CPU  , AVX512_VBMI      );
  GLIBC_UNSUPPORTED(CPU  , HV               );
  GLIBC_UNSUPPORTED(CPU  , SSE3             );
  // These are handled as an exception above.
  GLIBC_UNSUPPORTED(CPU  , FXSR             );
  GLIBC_UNSUPPORTED(CPU  , MMX              );
  GLIBC_UNSUPPORTED(CPU  , SSE              );
  GLIBC_UNSUPPORTED(CPU  , HT               );
  GLIBC_UNSUPPORTED(GLIBC, CMPXCHG16        );
  GLIBC_UNSUPPORTED(GLIBC, LAHFSAHF         );
  GLIBC_UNSUPPORTED(GLIBC, F16C             );
#undef GLIBC_UNSUPPORTED
#define CHECK_KIND(kind) do {                                                                                                                 \
    if (PASTE_TOKENS(excessive_handled_, kind) != PASTE_TOKENS(MAX_, kind) - 1)                                                               \
      vm_exit_during_initialization(err_msg("internal error: Unsupported disabling of some " STR(kind) "_* 0x%" PRIx64 " != full 0x%" PRIx64, \
                                            PASTE_TOKENS(excessive_handled_, kind), PASTE_TOKENS(MAX_, kind) - 1));                           \
  } while (0)
  CHECK_KIND(CPU  );
  CHECK_KIND(GLIBC);
#undef CHECK_KIND
#endif // ASSERT

  if (disable_end == disable_str + glibc_prefix_len)
    return;
  if (glibc_env_set(disable_str))
    return;
  glibc_reexec();
}
#endif //LINUX

void VM_Version::nonlibc_tty_print_uint64(uint64_t num) {
  static const char prefix[] = "0x";
  tty->write(prefix, sizeof(prefix) - 1);
  bool first = true;
  for (int pos = 64 - 4; pos >= 0; pos -= 4) {
    unsigned nibble = (num >> pos) & 0xf;
    if (first && nibble == 0 && pos)
      continue;
    first = false;
    char c = nibble >= 0xa ? 'a' + nibble - 0xa : '0' + nibble;
    tty->write(&c, sizeof(c));
  }
}

void VM_Version::nonlibc_tty_print_uint64_comma_uint64(uint64_t num1, uint64_t num2) {
  nonlibc_tty_print_uint64(num1);
  static const char comma = ',';
  tty->print_raw(&comma, sizeof(comma));
  nonlibc_tty_print_uint64(num2);
}

void VM_Version::print_using_features_cr() {
  if (ignore_glibc_not_using) {
    tty->print_cr("CPU features are being kept intact as requested by -XX:CPUFeatures=ignore");
  } else {
    tty->print_cr("CPU features being used are: -XX:CPUFeatures=0x" UINT64_FORMAT_X ",0x" UINT64_FORMAT_X, _features, _glibc_features);
  }
}

void VM_Version::get_processor_features_hardware() {
  _cpu = 4; // 486 by default
  _model = 0;
  _stepping = 0;
  _features = 0;
  _logical_processors_per_package = 1;
  // i486 internal cache is both I&D and has a 16-byte line size
  _L1_data_cache_line_size = 16;

  // Get raw processor info

  get_cpu_info_stub(&_cpuid_info);

  assert_is_initialized();
  _cpu = extended_cpu_family();
  _model = extended_cpu_model();
  _stepping = cpu_stepping();

  if (cpu_family() > 4) { // it supports CPUID
    _features = feature_flags();
    LINUX_ONLY(_glibc_features = glibc_flags();)
    // Logical processors are only available on P4s and above,
    // and only if hyperthreading is available.
    _logical_processors_per_package = logical_processor_count();
    _L1_data_cache_line_size = L1_line_size();
  }

  _supports_cx8 = supports_cmpxchg8();
  // xchg and xadd instructions
  _supports_atomic_getset4 = true;
  _supports_atomic_getadd4 = true;
  LP64_ONLY(_supports_atomic_getset8 = true);
  LP64_ONLY(_supports_atomic_getadd8 = true);

  if (ShowCPUFeatures) {
    static const char prefix[] = "This machine's CPU features are: -XX:CPUFeatures=";
    tty->print_raw(prefix, sizeof(prefix) - 1);
    nonlibc_tty_print_uint64_comma_uint64(_features, _glibc_features);
    tty->cr();
  }
}

void VM_Version::get_processor_features_hotspot() {
#ifdef _LP64
  // OS should support SSE for x64 and hardware should support at least SSE2.
  if (!VM_Version::supports_sse2()) {
    if (!FLAG_IS_DEFAULT(CPUFeatures))
      vm_exit_during_initialization(err_msg("-XX:CPUFeatures option requires SSE2 flag to be set: 0x%" PRIx64 ",0x%" PRIx64, CPU_SSE2, (uint64_t)0));
    vm_exit_during_initialization("Unknown x64 processor: SSE2 not supported");
  }
  // in 64 bit the use of SSE2 is the minimum
  if (UseSSE < 2) UseSSE = 2;
#endif

#ifdef AMD64
  // flush_icache_stub have to be generated first.
  // That is why Icache line size is hard coded in ICache class,
  // see icache_x86.hpp. It is also the reason why we can't use
  // clflush instruction in 32-bit VM since it could be running
  // on CPU which does not support it.
  //
  // The only thing we can do is to verify that flushed
  // ICache::line_size has correct value.
  guarantee(_cpuid_info.std_cpuid1_edx.bits.clflush != 0, "clflush is not supported");
  // clflush_size is size in quadwords (8 bytes).
  guarantee(_cpuid_info.std_cpuid1_ebx.bits.clflush_size == 8, "such clflush size is not supported");
#endif

#ifdef _LP64
  // assigning this field effectively enables Unsafe.writebackMemory()
  // by initing UnsafeConstant.DATA_CACHE_LINE_FLUSH_SIZE to non-zero
  // that is only implemented on x86_64 and only if the OS plays ball
  if (os::supports_map_sync()) {
    // publish data cache line flush size to generic field, otherwise
    // let if default to zero thereby disabling writeback
    _data_cache_line_flush_size = _cpuid_info.std_cpuid1_ebx.bits.clflush_size * 8;
  }
#endif

  if (UseSSE < 4) {
    _features &= ~CPU_SSE4_1;
    _features &= ~CPU_SSE4_2;
  }

  if (UseSSE < 3) {
    _features &= ~CPU_SSE3;
    _features &= ~CPU_SSSE3;
    _features &= ~CPU_SSE4A;
  }

  if (UseSSE < 2)
    _features &= ~CPU_SSE2;

  if (UseSSE < 1)
    _features &= ~CPU_SSE;

  //since AVX instructions is slower than SSE in some ZX cpus, force USEAVX=0.
  if (is_zx() && ((cpu_family() == 6) || (cpu_family() == 7))) {
    UseAVX = 0;
  }

  // UseSSE is set to the smaller of what hardware supports and what
  // the command line requires.  I.e., you cannot set UseSSE to 2 on
  // older Pentiums which do not support it.
  int use_sse_limit = 0;
  if (UseSSE > 0) {
    if (UseSSE > 3 && supports_sse4_1()) {
      use_sse_limit = 4;
    } else if (UseSSE > 2 && supports_sse3()) {
      use_sse_limit = 3;
    } else if (UseSSE > 1 && supports_sse2()) {
      use_sse_limit = 2;
    } else if (UseSSE > 0 && supports_sse()) {
      use_sse_limit = 1;
    } else {
      use_sse_limit = 0;
    }
  }
  if (FLAG_IS_DEFAULT(UseSSE)) {
    FLAG_SET_DEFAULT(UseSSE, use_sse_limit);
  } else if (UseSSE > use_sse_limit) {
    warning("UseSSE=%d is not supported on this CPU, setting it to UseSSE=%d", UseSSE, use_sse_limit);
    FLAG_SET_DEFAULT(UseSSE, use_sse_limit);
  }

  // first try initial setting and detect what we can support
  int use_avx_limit = 0;
  if (UseAVX > 0) {
    if (UseSSE < 4) {
      // Don't use AVX if SSE is unavailable or has been disabled.
      use_avx_limit = 0;
    } else if (UseAVX > 2 && supports_evex()) {
      use_avx_limit = 3;
    } else if (UseAVX > 1 && supports_avx2()) {
      use_avx_limit = 2;
    } else if (UseAVX > 0 && supports_avx()) {
      use_avx_limit = 1;
    } else {
      use_avx_limit = 0;
    }
  }
  if (FLAG_IS_DEFAULT(UseAVX)) {
    // Don't use AVX-512 on older Skylakes unless explicitly requested.
    if (use_avx_limit > 2 && is_intel_skylake() && _stepping < 5) {
      FLAG_SET_DEFAULT(UseAVX, 2);
    } else {
      FLAG_SET_DEFAULT(UseAVX, use_avx_limit);
    }
  }
  if (UseAVX > use_avx_limit) {
    if (UseSSE < 4) {
      warning("UseAVX=%d requires UseSSE=4, setting it to UseAVX=0", UseAVX);
    } else {
      warning("UseAVX=%d is not supported on this CPU, setting it to UseAVX=%d", UseAVX, use_avx_limit);
    }
    FLAG_SET_DEFAULT(UseAVX, use_avx_limit);
  }

  if (UseAVX < 3) {
    _features &= ~CPU_AVX512F;
    _features &= ~CPU_AVX512DQ;
    _features &= ~CPU_AVX512CD;
    _features &= ~CPU_AVX512BW;
    _features &= ~CPU_AVX512VL;
    _features &= ~CPU_AVX512_VPOPCNTDQ;
    _features &= ~CPU_AVX512_VPCLMULQDQ;
    _features &= ~CPU_AVX512_VAES;
    _features &= ~CPU_AVX512_VNNI;
    _features &= ~CPU_AVX512_VBMI;
    _features &= ~CPU_AVX512_VBMI2;
    _features &= ~CPU_AVX512_BITALG;
    _features &= ~CPU_AVX512_IFMA;
  }

  if (UseAVX < 2)
    _features &= ~CPU_AVX2;

  if (UseAVX < 1) {
    _features &= ~CPU_AVX;
    _features &= ~CPU_VZEROUPPER;
    _features &= ~CPU_F16C;
  }

  if (logical_processors_per_package() == 1) {
    // HT processor could be installed on a system which doesn't support HT.
    _features &= ~CPU_HT;
  }

  if (is_intel()) { // Intel cpus specific settings
    if (is_knights_family()) {
      _features &= ~CPU_VZEROUPPER;
      _features &= ~CPU_AVX512BW;
      _features &= ~CPU_AVX512VL;
      _features &= ~CPU_AVX512DQ;
      _features &= ~CPU_AVX512_VNNI;
      _features &= ~CPU_AVX512_VAES;
      _features &= ~CPU_AVX512_VPOPCNTDQ;
      _features &= ~CPU_AVX512_VPCLMULQDQ;
      _features &= ~CPU_AVX512_VBMI;
      _features &= ~CPU_AVX512_VBMI2;
      _features &= ~CPU_CLWB;
      _features &= ~CPU_FLUSHOPT;
      _features &= ~CPU_GFNI;
      _features &= ~CPU_AVX512_BITALG;
      _features &= ~CPU_AVX512_IFMA;
    }
  }

  if (FLAG_IS_DEFAULT(IntelJccErratumMitigation)) {
    _has_intel_jcc_erratum = compute_has_intel_jcc_erratum();
  } else {
    _has_intel_jcc_erratum = IntelJccErratumMitigation;
  }

  char buf[1024];
  int res = jio_snprintf(
              buf, sizeof(buf),
              "(%u cores per cpu, %u threads per core) family %d model %d stepping %d microcode 0x%x",
              cores_per_cpu(), threads_per_core(),
              cpu_family(), _model, _stepping, os::cpu_microcode_revision());
  assert(res > 0, "not enough temporary space allocated");
  insert_features_names(buf + res, sizeof(buf) - res);

  _features_string = os::strdup(buf);

  // Use AES instructions if available.
  if (supports_aes()) {
    if (FLAG_IS_DEFAULT(UseAES)) {
      FLAG_SET_DEFAULT(UseAES, true);
    }
    if (!UseAES) {
      if (UseAESIntrinsics && !FLAG_IS_DEFAULT(UseAESIntrinsics)) {
        warning("AES intrinsics require UseAES flag to be enabled. Intrinsics will be disabled.");
      }
      FLAG_SET_DEFAULT(UseAESIntrinsics, false);
    } else {
      if (UseSSE > 2) {
        if (FLAG_IS_DEFAULT(UseAESIntrinsics)) {
          FLAG_SET_DEFAULT(UseAESIntrinsics, true);
        }
      } else {
        // The AES intrinsic stubs require AES instruction support (of course)
        // but also require sse3 mode or higher for instructions it use.
        if (UseAESIntrinsics && !FLAG_IS_DEFAULT(UseAESIntrinsics)) {
          warning("X86 AES intrinsics require SSE3 instructions or higher. Intrinsics will be disabled.");
        }
        FLAG_SET_DEFAULT(UseAESIntrinsics, false);
      }

      // --AES-CTR begins--
      if (!UseAESIntrinsics) {
        if (UseAESCTRIntrinsics && !FLAG_IS_DEFAULT(UseAESCTRIntrinsics)) {
          warning("AES-CTR intrinsics require UseAESIntrinsics flag to be enabled. Intrinsics will be disabled.");
          FLAG_SET_DEFAULT(UseAESCTRIntrinsics, false);
        }
      } else {
        if (supports_sse4_1()) {
          if (FLAG_IS_DEFAULT(UseAESCTRIntrinsics)) {
            FLAG_SET_DEFAULT(UseAESCTRIntrinsics, true);
          }
        } else {
           // The AES-CTR intrinsic stubs require AES instruction support (of course)
           // but also require sse4.1 mode or higher for instructions it use.
          if (UseAESCTRIntrinsics && !FLAG_IS_DEFAULT(UseAESCTRIntrinsics)) {
             warning("X86 AES-CTR intrinsics require SSE4.1 instructions or higher. Intrinsics will be disabled.");
           }
           FLAG_SET_DEFAULT(UseAESCTRIntrinsics, false);
        }
      }
      // --AES-CTR ends--
    }
  } else if (UseAES || UseAESIntrinsics || UseAESCTRIntrinsics) {
    if (UseAES && !FLAG_IS_DEFAULT(UseAES)) {
      warning("AES instructions are not available on this CPU");
      FLAG_SET_DEFAULT(UseAES, false);
    }
    if (UseAESIntrinsics && !FLAG_IS_DEFAULT(UseAESIntrinsics)) {
      warning("AES intrinsics are not available on this CPU");
      FLAG_SET_DEFAULT(UseAESIntrinsics, false);
    }
    if (UseAESCTRIntrinsics && !FLAG_IS_DEFAULT(UseAESCTRIntrinsics)) {
      warning("AES-CTR intrinsics are not available on this CPU");
      FLAG_SET_DEFAULT(UseAESCTRIntrinsics, false);
    }
  }

  // Use CLMUL instructions if available.
  if (supports_clmul()) {
    if (FLAG_IS_DEFAULT(UseCLMUL)) {
      UseCLMUL = true;
    }
  } else if (UseCLMUL) {
    if (!FLAG_IS_DEFAULT(UseCLMUL))
      warning("CLMUL instructions not available on this CPU (AVX may also be required)");
    FLAG_SET_DEFAULT(UseCLMUL, false);
  }

  if (UseCLMUL && (UseSSE > 2)) {
    if (FLAG_IS_DEFAULT(UseCRC32Intrinsics)) {
      UseCRC32Intrinsics = true;
    }
  } else if (UseCRC32Intrinsics) {
    if (!FLAG_IS_DEFAULT(UseCRC32Intrinsics))
      warning("CRC32 Intrinsics requires CLMUL instructions (not available on this CPU)");
    FLAG_SET_DEFAULT(UseCRC32Intrinsics, false);
  }

#ifdef _LP64
  if (supports_avx2()) {
    if (FLAG_IS_DEFAULT(UseAdler32Intrinsics)) {
      UseAdler32Intrinsics = true;
    }
  } else if (UseAdler32Intrinsics) {
    if (!FLAG_IS_DEFAULT(UseAdler32Intrinsics)) {
      warning("Adler32 Intrinsics requires avx2 instructions (not available on this CPU)");
    }
    FLAG_SET_DEFAULT(UseAdler32Intrinsics, false);
  }
#else
  if (UseAdler32Intrinsics) {
    warning("Adler32Intrinsics not available on this CPU.");
    FLAG_SET_DEFAULT(UseAdler32Intrinsics, false);
  }
#endif

  if (supports_sse4_2() && supports_clmul()) {
    if (FLAG_IS_DEFAULT(UseCRC32CIntrinsics)) {
      UseCRC32CIntrinsics = true;
    }
  } else if (UseCRC32CIntrinsics) {
    if (!FLAG_IS_DEFAULT(UseCRC32CIntrinsics)) {
      warning("CRC32C intrinsics are not available on this CPU");
    }
    FLAG_SET_DEFAULT(UseCRC32CIntrinsics, false);
  }

  // GHASH/GCM intrinsics
  if (UseCLMUL && (UseSSE > 2)) {
    if (FLAG_IS_DEFAULT(UseGHASHIntrinsics)) {
      UseGHASHIntrinsics = true;
    }
  } else if (UseGHASHIntrinsics) {
    if (!FLAG_IS_DEFAULT(UseGHASHIntrinsics))
      warning("GHASH intrinsic requires CLMUL and SSE2 instructions on this CPU");
    FLAG_SET_DEFAULT(UseGHASHIntrinsics, false);
  }

  // ChaCha20 Intrinsics
  // As long as the system supports AVX as a baseline we can do a
  // SIMD-enabled block function.  StubGenerator makes the determination
  // based on the VM capabilities whether to use an AVX2 or AVX512-enabled
  // version.
  if (UseAVX >= 1) {
      if (FLAG_IS_DEFAULT(UseChaCha20Intrinsics)) {
          UseChaCha20Intrinsics = true;
      }
  } else if (UseChaCha20Intrinsics) {
      if (!FLAG_IS_DEFAULT(UseChaCha20Intrinsics)) {
          warning("ChaCha20 intrinsic requires AVX instructions");
      }
      FLAG_SET_DEFAULT(UseChaCha20Intrinsics, false);
  }

  // Base64 Intrinsics (Check the condition for which the intrinsic will be active)
  if (UseAVX >= 2) {
    if (FLAG_IS_DEFAULT(UseBASE64Intrinsics)) {
      UseBASE64Intrinsics = true;
    }
  } else if (UseBASE64Intrinsics) {
     if (!FLAG_IS_DEFAULT(UseBASE64Intrinsics))
      warning("Base64 intrinsic requires EVEX instructions on this CPU");
    FLAG_SET_DEFAULT(UseBASE64Intrinsics, false);
  }

  if (supports_fma() && UseSSE >= 2) { // Check UseSSE since FMA code uses SSE instructions
    if (FLAG_IS_DEFAULT(UseFMA)) {
      UseFMA = true;
    }
  } else if (UseFMA) {
    warning("FMA instructions are not available on this CPU");
    FLAG_SET_DEFAULT(UseFMA, false);
  }

  if (FLAG_IS_DEFAULT(UseMD5Intrinsics)) {
    UseMD5Intrinsics = true;
  }

  if (supports_sha() LP64_ONLY(|| supports_avx2() && supports_bmi2())) {
    if (FLAG_IS_DEFAULT(UseSHA)) {
      UseSHA = true;
    }
  } else if (UseSHA) {
    warning("SHA instructions are not available on this CPU");
    FLAG_SET_DEFAULT(UseSHA, false);
  }

  if (supports_sha() && supports_sse4_1() && UseSHA) {
    if (FLAG_IS_DEFAULT(UseSHA1Intrinsics)) {
      FLAG_SET_DEFAULT(UseSHA1Intrinsics, true);
    }
  } else if (UseSHA1Intrinsics) {
    warning("Intrinsics for SHA-1 crypto hash functions not available on this CPU.");
    FLAG_SET_DEFAULT(UseSHA1Intrinsics, false);
  }

  if (supports_sse4_1() && UseSHA) {
    if (FLAG_IS_DEFAULT(UseSHA256Intrinsics)) {
      FLAG_SET_DEFAULT(UseSHA256Intrinsics, true);
    }
  } else if (UseSHA256Intrinsics) {
    warning("Intrinsics for SHA-224 and SHA-256 crypto hash functions not available on this CPU.");
    FLAG_SET_DEFAULT(UseSHA256Intrinsics, false);
  }

#ifdef _LP64
  // These are only supported on 64-bit
  if (UseSHA && supports_avx2() && supports_bmi2()) {
    if (FLAG_IS_DEFAULT(UseSHA512Intrinsics)) {
      FLAG_SET_DEFAULT(UseSHA512Intrinsics, true);
    }
  } else
#endif
  if (UseSHA512Intrinsics) {
    warning("Intrinsics for SHA-384 and SHA-512 crypto hash functions not available on this CPU.");
    FLAG_SET_DEFAULT(UseSHA512Intrinsics, false);
  }

  if (UseSHA3Intrinsics) {
    warning("Intrinsics for SHA3-224, SHA3-256, SHA3-384 and SHA3-512 crypto hash functions not available on this CPU.");
    FLAG_SET_DEFAULT(UseSHA3Intrinsics, false);
  }

  if (!(UseSHA1Intrinsics || UseSHA256Intrinsics || UseSHA512Intrinsics)) {
    FLAG_SET_DEFAULT(UseSHA, false);
  }

  if (!supports_rtm() && UseRTMLocking) {
    vm_exit_during_initialization("RTM instructions are not available on this CPU");
  }

#if INCLUDE_RTM_OPT
  if (UseRTMLocking) {
    if (!CompilerConfig::is_c2_enabled()) {
      // Only C2 does RTM locking optimization.
      vm_exit_during_initialization("RTM locking optimization is not supported in this VM");
    }
    if (is_intel_family_core()) {
      if ((_model == CPU_MODEL_HASWELL_E3) ||
          (_model == CPU_MODEL_HASWELL_E7 && _stepping < 3) ||
          (_model == CPU_MODEL_BROADWELL  && _stepping < 4)) {
        // currently a collision between SKL and HSW_E3
        if (!UnlockExperimentalVMOptions && UseAVX < 3) {
          vm_exit_during_initialization("UseRTMLocking is only available as experimental option on this "
                                        "platform. It must be enabled via -XX:+UnlockExperimentalVMOptions flag.");
        } else {
          warning("UseRTMLocking is only available as experimental option on this platform.");
        }
      }
    }
    if (!FLAG_IS_CMDLINE(UseRTMLocking)) {
      // RTM locking should be used only for applications with
      // high lock contention. For now we do not use it by default.
      vm_exit_during_initialization("UseRTMLocking flag should be only set on command line");
    }
  } else { // !UseRTMLocking
    if (UseRTMForStackLocks) {
      if (!FLAG_IS_DEFAULT(UseRTMForStackLocks)) {
        warning("UseRTMForStackLocks flag should be off when UseRTMLocking flag is off");
      }
      FLAG_SET_DEFAULT(UseRTMForStackLocks, false);
    }
    if (UseRTMDeopt) {
      FLAG_SET_DEFAULT(UseRTMDeopt, false);
    }
    if (PrintPreciseRTMLockingStatistics) {
      FLAG_SET_DEFAULT(PrintPreciseRTMLockingStatistics, false);
    }
  }
#else
  if (UseRTMLocking) {
    // Only C2 does RTM locking optimization.
    vm_exit_during_initialization("RTM locking optimization is not supported in this VM");
  }
#endif

#ifdef COMPILER2
  if (UseFPUForSpilling) {
    if (UseSSE < 2) {
      // Only supported with SSE2+
      FLAG_SET_DEFAULT(UseFPUForSpilling, false);
    }
  }
#endif

#if COMPILER2_OR_JVMCI
  int max_vector_size = 0;
  if (UseSSE < 2) {
    // Vectors (in XMM) are only supported with SSE2+
    // SSE is always 2 on x64.
    max_vector_size = 0;
  } else if (UseAVX == 0 || !os_supports_avx_vectors()) {
    // 16 byte vectors (in XMM) are supported with SSE2+
    max_vector_size = 16;
  } else if (UseAVX == 1 || UseAVX == 2) {
    // 32 bytes vectors (in YMM) are only supported with AVX+
    max_vector_size = 32;
  } else if (UseAVX > 2) {
    // 64 bytes vectors (in ZMM) are only supported with AVX 3
    max_vector_size = 64;
  }

#ifdef _LP64
  int min_vector_size = 4; // We require MaxVectorSize to be at least 4 on 64bit
#else
  int min_vector_size = 0;
#endif

  if (!FLAG_IS_DEFAULT(MaxVectorSize)) {
    if (MaxVectorSize < min_vector_size) {
      warning("MaxVectorSize must be at least %i on this platform", min_vector_size);
      FLAG_SET_DEFAULT(MaxVectorSize, min_vector_size);
    }
    if (MaxVectorSize > max_vector_size) {
      warning("MaxVectorSize must be at most %i on this platform", max_vector_size);
      FLAG_SET_DEFAULT(MaxVectorSize, max_vector_size);
    }
    if (!is_power_of_2(MaxVectorSize)) {
      warning("MaxVectorSize must be a power of 2, setting to default: %i", max_vector_size);
      FLAG_SET_DEFAULT(MaxVectorSize, max_vector_size);
    }
  } else {
    // If default, use highest supported configuration
    FLAG_SET_DEFAULT(MaxVectorSize, max_vector_size);
  }

#if defined(COMPILER2) && defined(ASSERT)
  if (MaxVectorSize > 0) {
    if (supports_avx() && PrintMiscellaneous && Verbose && TraceNewVectors) {
      tty->print_cr("State of YMM registers after signal handle:");
      int nreg = 2 LP64_ONLY(+2);
      const char* ymm_name[4] = {"0", "7", "8", "15"};
      for (int i = 0; i < nreg; i++) {
        tty->print("YMM%s:", ymm_name[i]);
        for (int j = 7; j >=0; j--) {
          tty->print(" %x", _cpuid_info.ymm_save[i*8 + j]);
        }
        tty->cr();
      }
    }
  }
#endif // COMPILER2 && ASSERT

#ifdef _LP64
  if (supports_avx512ifma() && supports_avx512vlbw() && MaxVectorSize >= 64) {
    if (FLAG_IS_DEFAULT(UsePoly1305Intrinsics)) {
      FLAG_SET_DEFAULT(UsePoly1305Intrinsics, true);
    }
  } else
#endif
  if (UsePoly1305Intrinsics) {
    warning("Intrinsics for Poly1305 crypto hash functions not available on this CPU.");
    FLAG_SET_DEFAULT(UsePoly1305Intrinsics, false);
  }

#ifdef _LP64
  if (FLAG_IS_DEFAULT(UseMultiplyToLenIntrinsic)) {
    UseMultiplyToLenIntrinsic = true;
  }
  if (FLAG_IS_DEFAULT(UseSquareToLenIntrinsic)) {
    UseSquareToLenIntrinsic = true;
  }
  if (FLAG_IS_DEFAULT(UseMulAddIntrinsic)) {
    UseMulAddIntrinsic = true;
  }
  if (FLAG_IS_DEFAULT(UseMontgomeryMultiplyIntrinsic)) {
    UseMontgomeryMultiplyIntrinsic = true;
  }
  if (FLAG_IS_DEFAULT(UseMontgomerySquareIntrinsic)) {
    UseMontgomerySquareIntrinsic = true;
  }
#else
  if (UseMultiplyToLenIntrinsic) {
    if (!FLAG_IS_DEFAULT(UseMultiplyToLenIntrinsic)) {
      warning("multiplyToLen intrinsic is not available in 32-bit VM");
    }
    FLAG_SET_DEFAULT(UseMultiplyToLenIntrinsic, false);
  }
  if (UseMontgomeryMultiplyIntrinsic) {
    if (!FLAG_IS_DEFAULT(UseMontgomeryMultiplyIntrinsic)) {
      warning("montgomeryMultiply intrinsic is not available in 32-bit VM");
    }
    FLAG_SET_DEFAULT(UseMontgomeryMultiplyIntrinsic, false);
  }
  if (UseMontgomerySquareIntrinsic) {
    if (!FLAG_IS_DEFAULT(UseMontgomerySquareIntrinsic)) {
      warning("montgomerySquare intrinsic is not available in 32-bit VM");
    }
    FLAG_SET_DEFAULT(UseMontgomerySquareIntrinsic, false);
  }
  if (UseSquareToLenIntrinsic) {
    if (!FLAG_IS_DEFAULT(UseSquareToLenIntrinsic)) {
      warning("squareToLen intrinsic is not available in 32-bit VM");
    }
    FLAG_SET_DEFAULT(UseSquareToLenIntrinsic, false);
  }
  if (UseMulAddIntrinsic) {
    if (!FLAG_IS_DEFAULT(UseMulAddIntrinsic)) {
      warning("mulAdd intrinsic is not available in 32-bit VM");
    }
    FLAG_SET_DEFAULT(UseMulAddIntrinsic, false);
  }
#endif // _LP64
#endif // COMPILER2_OR_JVMCI

  // On new cpus instructions which update whole XMM register should be used
  // to prevent partial register stall due to dependencies on high half.
  //
  // UseXmmLoadAndClearUpper == true  --> movsd(xmm, mem)
  // UseXmmLoadAndClearUpper == false --> movlpd(xmm, mem)
  // UseXmmRegToRegMoveAll == true  --> movaps(xmm, xmm), movapd(xmm, xmm).
  // UseXmmRegToRegMoveAll == false --> movss(xmm, xmm),  movsd(xmm, xmm).


  if (is_zx()) { // ZX cpus specific settings
    if (FLAG_IS_DEFAULT(UseStoreImmI16)) {
      UseStoreImmI16 = false; // don't use it on ZX cpus
    }
    if ((cpu_family() == 6) || (cpu_family() == 7)) {
      if (FLAG_IS_DEFAULT(UseAddressNop)) {
        // Use it on all ZX cpus
        UseAddressNop = true;
      }
    }
    if (FLAG_IS_DEFAULT(UseXmmLoadAndClearUpper)) {
      UseXmmLoadAndClearUpper = true; // use movsd on all ZX cpus
    }
    if (FLAG_IS_DEFAULT(UseXmmRegToRegMoveAll)) {
      if (supports_sse3()) {
        UseXmmRegToRegMoveAll = true; // use movaps, movapd on new ZX cpus
      } else {
        UseXmmRegToRegMoveAll = false;
      }
    }
    if (((cpu_family() == 6) || (cpu_family() == 7)) && supports_sse3()) { // new ZX cpus
#ifdef COMPILER2
      if (FLAG_IS_DEFAULT(MaxLoopPad)) {
        // For new ZX cpus do the next optimization:
        // don't align the beginning of a loop if there are enough instructions
        // left (NumberOfLoopInstrToAlign defined in c2_globals.hpp)
        // in current fetch line (OptoLoopAlignment) or the padding
        // is big (> MaxLoopPad).
        // Set MaxLoopPad to 11 for new ZX cpus to reduce number of
        // generated NOP instructions. 11 is the largest size of one
        // address NOP instruction '0F 1F' (see Assembler::nop(i)).
        MaxLoopPad = 11;
      }
#endif // COMPILER2
      if (FLAG_IS_DEFAULT(UseXMMForArrayCopy)) {
        UseXMMForArrayCopy = true; // use SSE2 movq on new ZX cpus
      }
      if (supports_sse4_2()) { // new ZX cpus
        if (FLAG_IS_DEFAULT(UseUnalignedLoadStores)) {
          UseUnalignedLoadStores = true; // use movdqu on newest ZX cpus
        }
      }
      if (supports_sse4_2()) {
        if (FLAG_IS_DEFAULT(UseSSE42Intrinsics)) {
          FLAG_SET_DEFAULT(UseSSE42Intrinsics, true);
        }
      } else {
        if (UseSSE42Intrinsics && !FLAG_IS_DEFAULT(UseAESIntrinsics)) {
          warning("SSE4.2 intrinsics require SSE4.2 instructions or higher. Intrinsics will be disabled.");
        }
        FLAG_SET_DEFAULT(UseSSE42Intrinsics, false);
      }
    }

    if (FLAG_IS_DEFAULT(AllocatePrefetchInstr) && supports_3dnow_prefetch()) {
      FLAG_SET_DEFAULT(AllocatePrefetchInstr, 3);
    }
  }

  if (is_amd_family()) { // AMD cpus specific settings
    if (supports_sse2() && FLAG_IS_DEFAULT(UseAddressNop)) {
      // Use it on new AMD cpus starting from Opteron.
      UseAddressNop = true;
    }
    if (supports_sse2() && FLAG_IS_DEFAULT(UseNewLongLShift)) {
      // Use it on new AMD cpus starting from Opteron.
      UseNewLongLShift = true;
    }
    if (FLAG_IS_DEFAULT(UseXmmLoadAndClearUpper)) {
      if (supports_sse4a()) {
        UseXmmLoadAndClearUpper = true; // use movsd only on '10h' Opteron
      } else {
        UseXmmLoadAndClearUpper = false;
      }
    }
    if (FLAG_IS_DEFAULT(UseXmmRegToRegMoveAll)) {
      if (supports_sse4a()) {
        UseXmmRegToRegMoveAll = true; // use movaps, movapd only on '10h'
      } else {
        UseXmmRegToRegMoveAll = false;
      }
    }
    if (FLAG_IS_DEFAULT(UseXmmI2F)) {
      if (supports_sse4a()) {
        UseXmmI2F = true;
      } else {
        UseXmmI2F = false;
      }
    }
    if (FLAG_IS_DEFAULT(UseXmmI2D)) {
      if (supports_sse4a()) {
        UseXmmI2D = true;
      } else {
        UseXmmI2D = false;
      }
    }
    if (supports_sse4_2()) {
      if (FLAG_IS_DEFAULT(UseSSE42Intrinsics)) {
        FLAG_SET_DEFAULT(UseSSE42Intrinsics, true);
      }
    } else {
      if (UseSSE42Intrinsics && !FLAG_IS_DEFAULT(UseAESIntrinsics)) {
        warning("SSE4.2 intrinsics require SSE4.2 instructions or higher. Intrinsics will be disabled.");
      }
      FLAG_SET_DEFAULT(UseSSE42Intrinsics, false);
    }

    // some defaults for AMD family 15h
    if (cpu_family() == 0x15) {
      // On family 15h processors default is no sw prefetch
      if (FLAG_IS_DEFAULT(AllocatePrefetchStyle)) {
        FLAG_SET_DEFAULT(AllocatePrefetchStyle, 0);
      }
      // Also, if some other prefetch style is specified, default instruction type is PREFETCHW
      if (FLAG_IS_DEFAULT(AllocatePrefetchInstr)) {
        FLAG_SET_DEFAULT(AllocatePrefetchInstr, 3);
      }
      // On family 15h processors use XMM and UnalignedLoadStores for Array Copy
      if (supports_sse2() && FLAG_IS_DEFAULT(UseXMMForArrayCopy)) {
        FLAG_SET_DEFAULT(UseXMMForArrayCopy, true);
      }
      if (supports_sse2() && FLAG_IS_DEFAULT(UseUnalignedLoadStores)) {
        FLAG_SET_DEFAULT(UseUnalignedLoadStores, true);
      }
    }

#ifdef COMPILER2
    if (cpu_family() < 0x17 && MaxVectorSize > 16) {
      // Limit vectors size to 16 bytes on AMD cpus < 17h.
      FLAG_SET_DEFAULT(MaxVectorSize, 16);
    }
#endif // COMPILER2

    // Some defaults for AMD family >= 17h && Hygon family 18h
    if (cpu_family() >= 0x17) {
      // On family >=17h processors use XMM and UnalignedLoadStores
      // for Array Copy
      if (supports_sse2() && FLAG_IS_DEFAULT(UseXMMForArrayCopy)) {
        FLAG_SET_DEFAULT(UseXMMForArrayCopy, true);
      }
      if (supports_sse2() && FLAG_IS_DEFAULT(UseUnalignedLoadStores)) {
        FLAG_SET_DEFAULT(UseUnalignedLoadStores, true);
      }
#ifdef COMPILER2
      if (supports_sse4_2() && FLAG_IS_DEFAULT(UseFPUForSpilling)) {
        FLAG_SET_DEFAULT(UseFPUForSpilling, true);
      }
#endif
    }
  }

  if (is_intel()) { // Intel cpus specific settings
    if (FLAG_IS_DEFAULT(UseStoreImmI16)) {
      UseStoreImmI16 = false; // don't use it on Intel cpus
    }
    if (cpu_family() == 6 || cpu_family() == 15) {
      if (FLAG_IS_DEFAULT(UseAddressNop)) {
        // Use it on all Intel cpus starting from PentiumPro
        UseAddressNop = true;
      }
    }
    if (FLAG_IS_DEFAULT(UseXmmLoadAndClearUpper)) {
      UseXmmLoadAndClearUpper = true; // use movsd on all Intel cpus
    }
    if (FLAG_IS_DEFAULT(UseXmmRegToRegMoveAll)) {
      if (supports_sse3()) {
        UseXmmRegToRegMoveAll = true; // use movaps, movapd on new Intel cpus
      } else {
        UseXmmRegToRegMoveAll = false;
      }
    }
    if (cpu_family() == 6 && supports_sse3()) { // New Intel cpus
#ifdef COMPILER2
      if (FLAG_IS_DEFAULT(MaxLoopPad)) {
        // For new Intel cpus do the next optimization:
        // don't align the beginning of a loop if there are enough instructions
        // left (NumberOfLoopInstrToAlign defined in c2_globals.hpp)
        // in current fetch line (OptoLoopAlignment) or the padding
        // is big (> MaxLoopPad).
        // Set MaxLoopPad to 11 for new Intel cpus to reduce number of
        // generated NOP instructions. 11 is the largest size of one
        // address NOP instruction '0F 1F' (see Assembler::nop(i)).
        MaxLoopPad = 11;
      }
#endif // COMPILER2

      if (FLAG_IS_DEFAULT(UseXMMForArrayCopy)) {
        UseXMMForArrayCopy = true; // use SSE2 movq on new Intel cpus
      }
      if ((supports_sse4_2() && supports_ht()) || supports_avx()) { // Newest Intel cpus
        if (FLAG_IS_DEFAULT(UseUnalignedLoadStores)) {
          UseUnalignedLoadStores = true; // use movdqu on newest Intel cpus
        }
      }
      if (supports_sse4_2()) {
        if (FLAG_IS_DEFAULT(UseSSE42Intrinsics)) {
          FLAG_SET_DEFAULT(UseSSE42Intrinsics, true);
        }
      } else {
        if (UseSSE42Intrinsics && !FLAG_IS_DEFAULT(UseAESIntrinsics)) {
          warning("SSE4.2 intrinsics require SSE4.2 instructions or higher. Intrinsics will be disabled.");
        }
        FLAG_SET_DEFAULT(UseSSE42Intrinsics, false);
      }
    }
    if (is_atom_family() || is_knights_family()) {
#ifdef COMPILER2
      if (FLAG_IS_DEFAULT(OptoScheduling)) {
        OptoScheduling = true;
      }
#endif
      if (supports_sse4_2()) { // Silvermont
        if (FLAG_IS_DEFAULT(UseUnalignedLoadStores)) {
          UseUnalignedLoadStores = true; // use movdqu on newest Intel cpus
        }
      }
      if (FLAG_IS_DEFAULT(UseIncDec)) {
        FLAG_SET_DEFAULT(UseIncDec, false);
      }
    }
    if (FLAG_IS_DEFAULT(AllocatePrefetchInstr) && supports_3dnow_prefetch()) {
      FLAG_SET_DEFAULT(AllocatePrefetchInstr, 3);
    }
#ifdef COMPILER2
    if (UseAVX > 2) {
      if (FLAG_IS_DEFAULT(ArrayOperationPartialInlineSize) ||
          (!FLAG_IS_DEFAULT(ArrayOperationPartialInlineSize) &&
           ArrayOperationPartialInlineSize != 0 &&
           ArrayOperationPartialInlineSize != 16 &&
           ArrayOperationPartialInlineSize != 32 &&
           ArrayOperationPartialInlineSize != 64)) {
        int inline_size = 0;
        if (MaxVectorSize >= 64 && AVX3Threshold == 0) {
          inline_size = 64;
        } else if (MaxVectorSize >= 32) {
          inline_size = 32;
        } else if (MaxVectorSize >= 16) {
          inline_size = 16;
        }
        if(!FLAG_IS_DEFAULT(ArrayOperationPartialInlineSize)) {
          warning("Setting ArrayOperationPartialInlineSize as %d", inline_size);
        }
        ArrayOperationPartialInlineSize = inline_size;
      }

      if (ArrayOperationPartialInlineSize > MaxVectorSize) {
        ArrayOperationPartialInlineSize = MaxVectorSize >= 16 ? MaxVectorSize : 0;
        if (ArrayOperationPartialInlineSize) {
          warning("Setting ArrayOperationPartialInlineSize as MaxVectorSize" INTX_FORMAT ")", MaxVectorSize);
        } else {
          warning("Setting ArrayOperationPartialInlineSize as " INTX_FORMAT, ArrayOperationPartialInlineSize);
        }
      }
    }
#endif
  }

#ifdef COMPILER2
  if (FLAG_IS_DEFAULT(OptimizeFill)) {
    if (MaxVectorSize < 32 || !VM_Version::supports_avx512vlbw()) {
      OptimizeFill = false;
    }
  }
#endif

#ifdef _LP64
  if (UseSSE42Intrinsics) {
    if (FLAG_IS_DEFAULT(UseVectorizedMismatchIntrinsic)) {
      UseVectorizedMismatchIntrinsic = true;
    }
  } else if (UseVectorizedMismatchIntrinsic) {
    if (!FLAG_IS_DEFAULT(UseVectorizedMismatchIntrinsic))
      warning("vectorizedMismatch intrinsics are not available on this CPU");
    FLAG_SET_DEFAULT(UseVectorizedMismatchIntrinsic, false);
  }
  if (UseAVX >= 2) {
    FLAG_SET_DEFAULT(UseVectorizedHashCodeIntrinsic, true);
  } else if (UseVectorizedHashCodeIntrinsic) {
    if (!FLAG_IS_DEFAULT(UseVectorizedHashCodeIntrinsic))
      warning("vectorizedHashCode intrinsics are not available on this CPU");
    FLAG_SET_DEFAULT(UseVectorizedHashCodeIntrinsic, false);
  }
#else
  if (UseVectorizedMismatchIntrinsic) {
    if (!FLAG_IS_DEFAULT(UseVectorizedMismatchIntrinsic)) {
      warning("vectorizedMismatch intrinsic is not available in 32-bit VM");
    }
    FLAG_SET_DEFAULT(UseVectorizedMismatchIntrinsic, false);
  }
  if (UseVectorizedHashCodeIntrinsic) {
    if (!FLAG_IS_DEFAULT(UseVectorizedHashCodeIntrinsic)) {
      warning("vectorizedHashCode intrinsic is not available in 32-bit VM");
    }
    FLAG_SET_DEFAULT(UseVectorizedHashCodeIntrinsic, false);
  }
#endif // _LP64

  // Use count leading zeros count instruction if available.
  if (supports_lzcnt()) {
    if (FLAG_IS_DEFAULT(UseCountLeadingZerosInstruction)) {
      UseCountLeadingZerosInstruction = true;
    }
   } else if (UseCountLeadingZerosInstruction) {
    warning("lzcnt instruction is not available on this CPU");
    FLAG_SET_DEFAULT(UseCountLeadingZerosInstruction, false);
  }

  // Use count trailing zeros instruction if available
  if (supports_bmi1()) {
    // tzcnt does not require VEX prefix
    if (FLAG_IS_DEFAULT(UseCountTrailingZerosInstruction)) {
      if (!UseBMI1Instructions && !FLAG_IS_DEFAULT(UseBMI1Instructions)) {
        // Don't use tzcnt if BMI1 is switched off on command line.
        UseCountTrailingZerosInstruction = false;
      } else {
        UseCountTrailingZerosInstruction = true;
      }
    }
  } else if (UseCountTrailingZerosInstruction) {
    warning("tzcnt instruction is not available on this CPU");
    FLAG_SET_DEFAULT(UseCountTrailingZerosInstruction, false);
  }

  // BMI instructions (except tzcnt) use an encoding with VEX prefix.
  // VEX prefix is generated only when AVX > 0.
  if (supports_bmi1() && supports_avx()) {
    if (FLAG_IS_DEFAULT(UseBMI1Instructions)) {
      UseBMI1Instructions = true;
    }
  } else if (UseBMI1Instructions) {
    warning("BMI1 instructions are not available on this CPU (AVX is also required)");
    FLAG_SET_DEFAULT(UseBMI1Instructions, false);
  }

  if (supports_bmi2() && supports_avx()) {
    if (FLAG_IS_DEFAULT(UseBMI2Instructions)) {
      UseBMI2Instructions = true;
    }
  } else if (UseBMI2Instructions) {
    warning("BMI2 instructions are not available on this CPU (AVX is also required)");
    FLAG_SET_DEFAULT(UseBMI2Instructions, false);
  }

  // Use population count instruction if available.
  if (supports_popcnt()) {
    if (FLAG_IS_DEFAULT(UsePopCountInstruction)) {
      UsePopCountInstruction = true;
    }
  } else if (UsePopCountInstruction) {
    warning("POPCNT instruction is not available on this CPU");
    FLAG_SET_DEFAULT(UsePopCountInstruction, false);
  }

  // Use fast-string operations if available.
  if (supports_erms()) {
    if (FLAG_IS_DEFAULT(UseFastStosb)) {
      UseFastStosb = true;
    }
  } else if (UseFastStosb) {
    warning("fast-string operations are not available on this CPU");
    FLAG_SET_DEFAULT(UseFastStosb, false);
  }

  // For AMD Processors use XMM/YMM MOVDQU instructions
  // for Object Initialization as default
  if (is_amd() && cpu_family() >= 0x19) {
    if (FLAG_IS_DEFAULT(UseFastStosb)) {
      UseFastStosb = false;
    }
  }

#ifdef COMPILER2
  if (is_intel() && MaxVectorSize > 16) {
    if (FLAG_IS_DEFAULT(UseFastStosb)) {
      UseFastStosb = false;
    }
  }
#endif

  // Use XMM/YMM MOVDQU instruction for Object Initialization
  if (!UseFastStosb && UseSSE >= 2 && UseUnalignedLoadStores) {
    if (FLAG_IS_DEFAULT(UseXMMForObjInit)) {
      UseXMMForObjInit = true;
    }
  } else if (UseXMMForObjInit) {
    warning("UseXMMForObjInit requires SSE2 and unaligned load/stores. Feature is switched off.");
    FLAG_SET_DEFAULT(UseXMMForObjInit, false);
  }

#ifdef COMPILER2
  if (FLAG_IS_DEFAULT(AlignVector)) {
    // Modern processors allow misaligned memory operations for vectors.
    AlignVector = !UseUnalignedLoadStores;
  }
#endif // COMPILER2

  if (FLAG_IS_DEFAULT(AllocatePrefetchInstr)) {
    if (AllocatePrefetchInstr == 3 && !supports_3dnow_prefetch()) {
      FLAG_SET_DEFAULT(AllocatePrefetchInstr, 0);
    } else if (!supports_sse() && supports_3dnow_prefetch()) {
      FLAG_SET_DEFAULT(AllocatePrefetchInstr, 3);
    }
  }

  // Allocation prefetch settings
  intx cache_line_size = prefetch_data_size();
  if (FLAG_IS_DEFAULT(AllocatePrefetchStepSize) &&
      (cache_line_size > AllocatePrefetchStepSize)) {
    FLAG_SET_DEFAULT(AllocatePrefetchStepSize, cache_line_size);
  }

  if ((AllocatePrefetchDistance == 0) && (AllocatePrefetchStyle != 0)) {
    assert(!FLAG_IS_DEFAULT(AllocatePrefetchDistance), "default value should not be 0");
    if (!FLAG_IS_DEFAULT(AllocatePrefetchStyle)) {
      warning("AllocatePrefetchDistance is set to 0 which disable prefetching. Ignoring AllocatePrefetchStyle flag.");
    }
    FLAG_SET_DEFAULT(AllocatePrefetchStyle, 0);
  }

  if (FLAG_IS_DEFAULT(AllocatePrefetchDistance)) {
    bool use_watermark_prefetch = (AllocatePrefetchStyle == 2);
    FLAG_SET_DEFAULT(AllocatePrefetchDistance, allocate_prefetch_distance(use_watermark_prefetch));
  }

  if (is_intel() && cpu_family() == 6 && supports_sse3()) {
    if (FLAG_IS_DEFAULT(AllocatePrefetchLines) &&
        supports_sse4_2() && supports_ht()) { // Nehalem based cpus
      FLAG_SET_DEFAULT(AllocatePrefetchLines, 4);
    }
#ifdef COMPILER2
    if (FLAG_IS_DEFAULT(UseFPUForSpilling) && supports_sse4_2()) {
      FLAG_SET_DEFAULT(UseFPUForSpilling, true);
    }
#endif
  }

  if (is_zx() && ((cpu_family() == 6) || (cpu_family() == 7)) && supports_sse4_2()) {
#ifdef COMPILER2
    if (FLAG_IS_DEFAULT(UseFPUForSpilling)) {
      FLAG_SET_DEFAULT(UseFPUForSpilling, true);
    }
#endif
  }

#ifdef _LP64
  // Prefetch settings

  // Prefetch interval for gc copy/scan == 9 dcache lines.  Derived from
  // 50-warehouse specjbb runs on a 2-way 1.8ghz opteron using a 4gb heap.
  // Tested intervals from 128 to 2048 in increments of 64 == one cache line.
  // 256 bytes (4 dcache lines) was the nearest runner-up to 576.

  // gc copy/scan is disabled if prefetchw isn't supported, because
  // Prefetch::write emits an inlined prefetchw on Linux.
  // Do not use the 3dnow prefetchw instruction.  It isn't supported on em64t.
  // The used prefetcht0 instruction works for both amd64 and em64t.

  if (FLAG_IS_DEFAULT(PrefetchCopyIntervalInBytes)) {
    FLAG_SET_DEFAULT(PrefetchCopyIntervalInBytes, 576);
  }
  if (FLAG_IS_DEFAULT(PrefetchScanIntervalInBytes)) {
    FLAG_SET_DEFAULT(PrefetchScanIntervalInBytes, 576);
  }
#endif

  if (FLAG_IS_DEFAULT(ContendedPaddingWidth) &&
     (cache_line_size > ContendedPaddingWidth))
     ContendedPaddingWidth = cache_line_size;

  // This machine allows unaligned memory accesses
  if (FLAG_IS_DEFAULT(UseUnalignedAccesses)) {
    FLAG_SET_DEFAULT(UseUnalignedAccesses, true);
  }

#ifndef PRODUCT
  if (log_is_enabled(Info, os, cpu)) {
    LogStream ls(Log(os, cpu)::info());
    outputStream* log = &ls;
    log->print_cr("Logical CPUs per core: %u",
                  logical_processors_per_package());
    log->print_cr("L1 data cache line size: %u", L1_data_cache_line_size());
    log->print("UseSSE=%d", UseSSE);
    if (UseAVX > 0) {
      log->print("  UseAVX=%d", UseAVX);
    }
    if (UseAES) {
      log->print("  UseAES=1");
    }
#ifdef COMPILER2
    if (MaxVectorSize > 0) {
      log->print("  MaxVectorSize=%d", (int) MaxVectorSize);
    }
#endif
    log->cr();
    log->print("Allocation");
    if (AllocatePrefetchStyle <= 0 || (UseSSE == 0 && !supports_3dnow_prefetch())) {
      log->print_cr(": no prefetching");
    } else {
      log->print(" prefetching: ");
      if (UseSSE == 0 && supports_3dnow_prefetch()) {
        log->print("PREFETCHW");
      } else if (UseSSE >= 1) {
        if (AllocatePrefetchInstr == 0) {
          log->print("PREFETCHNTA");
        } else if (AllocatePrefetchInstr == 1) {
          log->print("PREFETCHT0");
        } else if (AllocatePrefetchInstr == 2) {
          log->print("PREFETCHT2");
        } else if (AllocatePrefetchInstr == 3) {
          log->print("PREFETCHW");
        }
      }
      if (AllocatePrefetchLines > 1) {
        log->print_cr(" at distance %d, %d lines of %d bytes", (int) AllocatePrefetchDistance, (int) AllocatePrefetchLines, (int) AllocatePrefetchStepSize);
      } else {
        log->print_cr(" at distance %d, one line of %d bytes", (int) AllocatePrefetchDistance, (int) AllocatePrefetchStepSize);
      }
    }

    if (PrefetchCopyIntervalInBytes > 0) {
      log->print_cr("PrefetchCopyIntervalInBytes %d", (int) PrefetchCopyIntervalInBytes);
    }
    if (PrefetchScanIntervalInBytes > 0) {
      log->print_cr("PrefetchScanIntervalInBytes %d", (int) PrefetchScanIntervalInBytes);
    }
    if (ContendedPaddingWidth > 0) {
      log->print_cr("ContendedPaddingWidth %d", (int) ContendedPaddingWidth);
    }
  }
#endif // !PRODUCT
  if (FLAG_IS_DEFAULT(UseSignumIntrinsic)) {
      FLAG_SET_DEFAULT(UseSignumIntrinsic, true);
  }
  if (FLAG_IS_DEFAULT(UseCopySignIntrinsic)) {
      FLAG_SET_DEFAULT(UseCopySignIntrinsic, true);
  }
}

void VM_Version::print_platform_virtualization_info(outputStream* st) {
  VirtualizationType vrt = VM_Version::get_detected_virtualization();
  if (vrt == XenHVM) {
    st->print_cr("Xen hardware-assisted virtualization detected");
  } else if (vrt == KVM) {
    st->print_cr("KVM virtualization detected");
  } else if (vrt == VMWare) {
    st->print_cr("VMWare virtualization detected");
    VirtualizationSupport::print_virtualization_info(st);
  } else if (vrt == HyperV) {
    st->print_cr("Hyper-V virtualization detected");
  } else if (vrt == HyperVRole) {
    st->print_cr("Hyper-V role detected");
  }
}

bool VM_Version::compute_has_intel_jcc_erratum() {
  if (!is_intel_family_core()) {
    // Only Intel CPUs are affected.
    return false;
  }
  // The following table of affected CPUs is based on the following document released by Intel:
  // https://www.intel.com/content/dam/support/us/en/documents/processors/mitigations-jump-conditional-code-erratum.pdf
  switch (_model) {
  case 0x8E:
    // 06_8EH | 9 | 8th Generation Intel(R) Core(TM) Processor Family based on microarchitecture code name Amber Lake Y
    // 06_8EH | 9 | 7th Generation Intel(R) Core(TM) Processor Family based on microarchitecture code name Kaby Lake U
    // 06_8EH | 9 | 7th Generation Intel(R) Core(TM) Processor Family based on microarchitecture code name Kaby Lake U 23e
    // 06_8EH | 9 | 7th Generation Intel(R) Core(TM) Processor Family based on microarchitecture code name Kaby Lake Y
    // 06_8EH | A | 8th Generation Intel(R) Core(TM) Processor Family based on microarchitecture code name Coffee Lake U43e
    // 06_8EH | B | 8th Generation Intel(R) Core(TM) Processors based on microarchitecture code name Whiskey Lake U
    // 06_8EH | C | 8th Generation Intel(R) Core(TM) Processor Family based on microarchitecture code name Amber Lake Y
    // 06_8EH | C | 10th Generation Intel(R) Core(TM) Processor Family based on microarchitecture code name Comet Lake U42
    // 06_8EH | C | 8th Generation Intel(R) Core(TM) Processors based on microarchitecture code name Whiskey Lake U
    return _stepping == 0x9 || _stepping == 0xA || _stepping == 0xB || _stepping == 0xC;
  case 0x4E:
    // 06_4E  | 3 | 6th Generation Intel(R) Core(TM) Processors based on microarchitecture code name Skylake U
    // 06_4E  | 3 | 6th Generation Intel(R) Core(TM) Processor Family based on microarchitecture code name Skylake U23e
    // 06_4E  | 3 | 6th Generation Intel(R) Core(TM) Processors based on microarchitecture code name Skylake Y
    return _stepping == 0x3;
  case 0x55:
    // 06_55H | 4 | Intel(R) Xeon(R) Processor D Family based on microarchitecture code name Skylake D, Bakerville
    // 06_55H | 4 | Intel(R) Xeon(R) Scalable Processors based on microarchitecture code name Skylake Server
    // 06_55H | 4 | Intel(R) Xeon(R) Processor W Family based on microarchitecture code name Skylake W
    // 06_55H | 4 | Intel(R) Core(TM) X-series Processors based on microarchitecture code name Skylake X
    // 06_55H | 4 | Intel(R) Xeon(R) Processor E3 v5 Family based on microarchitecture code name Skylake Xeon E3
    // 06_55  | 7 | 2nd Generation Intel(R) Xeon(R) Scalable Processors based on microarchitecture code name Cascade Lake (server)
    return _stepping == 0x4 || _stepping == 0x7;
  case 0x5E:
    // 06_5E  | 3 | 6th Generation Intel(R) Core(TM) Processor Family based on microarchitecture code name Skylake H
    // 06_5E  | 3 | 6th Generation Intel(R) Core(TM) Processor Family based on microarchitecture code name Skylake S
    return _stepping == 0x3;
  case 0x9E:
    // 06_9EH | 9 | 8th Generation Intel(R) Core(TM) Processor Family based on microarchitecture code name Kaby Lake G
    // 06_9EH | 9 | 7th Generation Intel(R) Core(TM) Processor Family based on microarchitecture code name Kaby Lake H
    // 06_9EH | 9 | 7th Generation Intel(R) Core(TM) Processor Family based on microarchitecture code name Kaby Lake S
    // 06_9EH | 9 | Intel(R) Core(TM) X-series Processors based on microarchitecture code name Kaby Lake X
    // 06_9EH | 9 | Intel(R) Xeon(R) Processor E3 v6 Family Kaby Lake Xeon E3
    // 06_9EH | A | 8th Generation Intel(R) Core(TM) Processor Family based on microarchitecture code name Coffee Lake H
    // 06_9EH | A | 8th Generation Intel(R) Core(TM) Processor Family based on microarchitecture code name Coffee Lake S
    // 06_9EH | A | 8th Generation Intel(R) Core(TM) Processor Family based on microarchitecture code name Coffee Lake S (6+2) x/KBP
    // 06_9EH | A | Intel(R) Xeon(R) Processor E Family based on microarchitecture code name Coffee Lake S (6+2)
    // 06_9EH | A | Intel(R) Xeon(R) Processor E Family based on microarchitecture code name Coffee Lake S (4+2)
    // 06_9EH | B | 8th Generation Intel(R) Core(TM) Processor Family based on microarchitecture code name Coffee Lake S (4+2)
    // 06_9EH | B | Intel(R) Celeron(R) Processor G Series based on microarchitecture code name Coffee Lake S (4+2)
    // 06_9EH | D | 9th Generation Intel(R) Core(TM) Processor Family based on microarchitecturecode name Coffee Lake H (8+2)
    // 06_9EH | D | 9th Generation Intel(R) Core(TM) Processor Family based on microarchitecture code name Coffee Lake S (8+2)
    return _stepping == 0x9 || _stepping == 0xA || _stepping == 0xB || _stepping == 0xD;
  case 0xA5:
    // Not in Intel documentation.
    // 06_A5H |    | 10th Generation Intel(R) Core(TM) Processor Family based on microarchitecture code name Comet Lake S/H
    return true;
  case 0xA6:
    // 06_A6H | 0  | 10th Generation Intel(R) Core(TM) Processor Family based on microarchitecture code name Comet Lake U62
    return _stepping == 0x0;
  case 0xAE:
    // 06_AEH | A | 8th Generation Intel(R) Core(TM) Processor Family based on microarchitecture code name Kaby Lake Refresh U (4+2)
    return _stepping == 0xA;
  default:
    // If we are running on another intel machine not recognized in the table, we are okay.
    return false;
  }
}

// On Xen, the cpuid instruction returns
//  eax / registers[0]: Version of Xen
//  ebx / registers[1]: chars 'XenV'
//  ecx / registers[2]: chars 'MMXe'
//  edx / registers[3]: chars 'nVMM'
//
// On KVM / VMWare / MS Hyper-V, the cpuid instruction returns
//  ebx / registers[1]: chars 'KVMK' / 'VMwa' / 'Micr'
//  ecx / registers[2]: chars 'VMKV' / 'reVM' / 'osof'
//  edx / registers[3]: chars 'M'    / 'ware' / 't Hv'
//
// more information :
// https://kb.vmware.com/s/article/1009458
//
void VM_Version::check_virtualizations() {
  uint32_t registers[4] = {0};
  char signature[13] = {0};

  // Xen cpuid leaves can be found 0x100 aligned boundary starting
  // from 0x40000000 until 0x40010000.
  //   https://lists.linuxfoundation.org/pipermail/virtualization/2012-May/019974.html
  for (int leaf = 0x40000000; leaf < 0x40010000; leaf += 0x100) {
    detect_virt_stub(leaf, registers);
    memcpy(signature, &registers[1], 12);

    if (strncmp("VMwareVMware", signature, 12) == 0) {
      Abstract_VM_Version::_detected_virtualization = VMWare;
      // check for extended metrics from guestlib
      VirtualizationSupport::initialize();
    } else if (strncmp("Microsoft Hv", signature, 12) == 0) {
      Abstract_VM_Version::_detected_virtualization = HyperV;
#ifdef _WINDOWS
      // CPUID leaf 0x40000007 is available to the root partition only.
      // See Hypervisor Top Level Functional Specification section 2.4.8 for more details.
      //   https://github.com/MicrosoftDocs/Virtualization-Documentation/raw/master/tlfs/Hypervisor%20Top%20Level%20Functional%20Specification%20v6.0b.pdf
      detect_virt_stub(0x40000007, registers);
      if ((registers[0] != 0x0) ||
          (registers[1] != 0x0) ||
          (registers[2] != 0x0) ||
          (registers[3] != 0x0)) {
        Abstract_VM_Version::_detected_virtualization = HyperVRole;
      }
#endif
    } else if (strncmp("KVMKVMKVM", signature, 9) == 0) {
      Abstract_VM_Version::_detected_virtualization = KVM;
    } else if (strncmp("XenVMMXenVMM", signature, 12) == 0) {
      Abstract_VM_Version::_detected_virtualization = XenHVM;
    }
  }
}

<<<<<<< HEAD
// Print the feature names as " = feat1, ..., featN\n";
void VM_Version::fatal_missing_features(uint64_t features_missing, uint64_t glibc_features_missing) {
  static const char part1[] = "; missing features of this CPU are ";
  tty->print_raw(part1, sizeof(part1) - 1);
  nonlibc_tty_print_uint64_comma_uint64(features_missing, glibc_features_missing);
  static const char part2[] = " =";
  tty->print_raw(part2, sizeof(part2) - 1);
  char buf[512] = "";
  // insert_features_names() does crash for undefined too high-numbered features.
  insert_features_names(buf, sizeof(buf)          ,       features_missing & (  MAX_CPU - 1));
  char *s = buf;
  while (*s)
    ++s;
  insert_features_names(s  , buf + sizeof(buf) - s, glibc_features_missing & (MAX_GLIBC - 1));
  while (*s)
    ++s;
  /* +1 to skip the first ','. */
  tty->print_raw(buf + 1, s - (buf + 1));
  tty->cr();
  vm_exit_during_initialization();
}

void VM_Version::crac_restore() {
  assert(CRaCCheckpointTo != NULL, "");

  if (ShowCPUFeatures) {
    static const char prefix[] = "This snapshot's stored CPU features are: -XX:CPUFeatures=";
    tty->print_raw(prefix, sizeof(prefix) - 1);
    nonlibc_tty_print_uint64_comma_uint64(_features, _glibc_features);
    tty->cr();
  }

  uint64_t       features_saved =       _features;
  uint64_t glibc_features_saved = _glibc_features;
#define SUPPORTS_SET \
    SUPPORTS(supports_cx8) \
    SUPPORTS(supports_atomic_getset4) \
    SUPPORTS(supports_atomic_getset8) \
    SUPPORTS(supports_atomic_getadd4) \
    SUPPORTS(supports_atomic_getadd8) \
    /**/
#define SUPPORTS(x) bool x##_saved = Abstract_VM_Version::x();
  SUPPORTS_SET
#undef SUPPORTS

  get_processor_features_hardware();

  uint64_t       features_missing =       features_saved & ~      _features;
  uint64_t glibc_features_missing = glibc_features_saved & ~_glibc_features;

  // Workaround JDK-8311164: CPU_HT is set randomly on hybrid CPUs like Alder Lake.
  features_missing &= ~CPU_HT;

  if (features_missing || glibc_features_missing) {
    static const char part1[] = "You have to specify -XX:CPUFeatures=";
    tty->print_raw(part1, sizeof(part1) - 1);
    nonlibc_tty_print_uint64_comma_uint64(_features & features_saved, _glibc_features & glibc_features_saved);
    static const char part2[] = " together with -XX:CRaCCheckpointTo when making a checkpoint file; specified -XX:CRaCRestoreFrom file contains CPU features ";
    tty->print_raw(part2, sizeof(part2) - 1);
    nonlibc_tty_print_uint64_comma_uint64(features_saved, glibc_features_saved);
    fatal_missing_features(features_missing, glibc_features_missing);
  }

  auto supports_exit = [&](const char *supports, bool file, bool this_cpu) {
    char buf[512];
    int res = jio_snprintf(
                buf, sizeof(buf),
                "Specified -XX:CRaCRestoreFrom file contains feature \"%s\" value %d while this CPU has value %d",
                supports, file, this_cpu);
    assert(res > 0, "not enough temporary space allocated");
    vm_exit_during_initialization(buf);
  };
#define SUPPORTS(x)                                           \
  if (x##_saved != Abstract_VM_Version::x()) {                \
    supports_exit( #x , Abstract_VM_Version::x(), x##_saved); \
  }
  SUPPORTS_SET
#undef SUPPORTS
#undef SUPPORTS_SET

  if (ShowCPUFeatures)
    print_using_features_cr();
}

=======
#ifdef COMPILER2
// Determine if it's running on Cascade Lake using default options.
bool VM_Version::is_default_intel_cascade_lake() {
  return FLAG_IS_DEFAULT(UseAVX) &&
         FLAG_IS_DEFAULT(MaxVectorSize) &&
         UseAVX > 2 &&
         is_intel_cascade_lake();
}
#endif

bool VM_Version::is_intel_cascade_lake() {
  return is_intel_skylake() && _stepping >= 5;
}

// avx3_threshold() sets the threshold at which 64-byte instructions are used
// for implementing the array copy and clear operations.
// The Intel platforms that supports the serialize instruction
// has improved implementation of 64-byte load/stores and so the default
// threshold is set to 0 for these platforms.
int VM_Version::avx3_threshold() {
  return (is_intel_family_core() &&
          supports_serialize() &&
          FLAG_IS_DEFAULT(AVX3Threshold)) ? 0 : AVX3Threshold;
}

static bool _vm_version_initialized = false;

>>>>>>> 7dd47998
void VM_Version::initialize() {
  ResourceMark rm;
  // Making this stub must be FIRST use of assembler
  stub_blob = BufferBlob::create("VM_Version stub", stub_size);
  if (stub_blob == nullptr) {
    vm_exit_during_initialization("Unable to allocate stub for VM_Version");
  }
  CodeBuffer c(stub_blob);
  VM_Version_StubGenerator g(&c);

  get_cpu_info_stub = CAST_TO_FN_PTR(get_cpu_info_stub_t,
                                     g.generate_get_cpu_info());
  detect_virt_stub = CAST_TO_FN_PTR(detect_virt_stub_t,
                                     g.generate_detect_virt());

  assert(      _features == 0,       "_features should be zero at startup");
  assert(_glibc_features == 0, "_glibc_features should be zero at startup");
  get_processor_features_hardware();

  assert(!CPUFeatures == FLAG_IS_DEFAULT(CPUFeatures), "CPUFeatures parsing");
  uint64_t GLIBCFeatures_x64;
  uint64_t   CPUFeatures_x64 = CPUFeatures_parse(GLIBCFeatures_x64);
  uint64_t       features_missing =   CPUFeatures_x64 & ~      _features;
  uint64_t glibc_features_missing = GLIBCFeatures_x64 & ~_glibc_features;

  // Workaround JDK-8311164: CPU_HT is set randomly on hybrid CPUs like Alder Lake.
  features_missing &= ~CPU_HT;

  if (features_missing || glibc_features_missing) {
    static const char part1[] = "Specified -XX:CPUFeatures=";
    tty->print_raw(part1, sizeof(part1) - 1);
    nonlibc_tty_print_uint64_comma_uint64(CPUFeatures_x64, GLIBCFeatures_x64);
    static const char part2[] = "; this machine's CPU features are ";
    tty->print_raw(part2, sizeof(part2) - 1);
    nonlibc_tty_print_uint64_comma_uint64(_features, _glibc_features);
    fatal_missing_features(features_missing, glibc_features_missing);
  }

  uint64_t       features_saved =       _features;
  uint64_t glibc_features_saved = _glibc_features;

        _features =   CPUFeatures_x64;
  _glibc_features = GLIBCFeatures_x64;

  if (ShowCPUFeatures)
    print_using_features_cr();

#ifdef LINUX
  if (!ignore_glibc_not_using) {
    uint64_t       features_expected =   MAX_CPU - 1;
    uint64_t glibc_features_expected = MAX_GLIBC - 1;
#if !INCLUDE_CPU_FEATURE_ACTIVE && !INCLUDE_LD_SO_LIST_DIAGNOSTICS
          features_expected =       features_saved;
    glibc_features_expected = glibc_features_saved;
#endif
    glibc_not_using(      features_expected & ~      _features,
                    glibc_features_expected & ~_glibc_features);
  }
#endif

  get_processor_features_hotspot();

  LP64_ONLY(Assembler::precompute_instructions();)

  if (VM_Version::supports_hv()) { // Supports hypervisor
    check_virtualizations();
  }
  _vm_version_initialized = true;
}

typedef enum {
   CPU_FAMILY_8086_8088  = 0,
   CPU_FAMILY_INTEL_286  = 2,
   CPU_FAMILY_INTEL_386  = 3,
   CPU_FAMILY_INTEL_486  = 4,
   CPU_FAMILY_PENTIUM    = 5,
   CPU_FAMILY_PENTIUMPRO = 6,    // Same family several models
   CPU_FAMILY_PENTIUM_4  = 0xF
} FamilyFlag;

typedef enum {
  RDTSCP_FLAG  = 0x08000000, // bit 27
  INTEL64_FLAG = 0x20000000  // bit 29
} _featureExtendedEdxFlag;

typedef enum {
   FPU_FLAG     = 0x00000001,
   VME_FLAG     = 0x00000002,
   DE_FLAG      = 0x00000004,
   PSE_FLAG     = 0x00000008,
   TSC_FLAG     = 0x00000010,
   MSR_FLAG     = 0x00000020,
   PAE_FLAG     = 0x00000040,
   MCE_FLAG     = 0x00000080,
   CX8_FLAG     = 0x00000100,
   APIC_FLAG    = 0x00000200,
   SEP_FLAG     = 0x00000800,
   MTRR_FLAG    = 0x00001000,
   PGE_FLAG     = 0x00002000,
   MCA_FLAG     = 0x00004000,
   CMOV_FLAG    = 0x00008000,
   PAT_FLAG     = 0x00010000,
   PSE36_FLAG   = 0x00020000,
   PSNUM_FLAG   = 0x00040000,
   CLFLUSH_FLAG = 0x00080000,
   DTS_FLAG     = 0x00200000,
   ACPI_FLAG    = 0x00400000,
   MMX_FLAG     = 0x00800000,
   FXSR_FLAG    = 0x01000000,
   SSE_FLAG     = 0x02000000,
   SSE2_FLAG    = 0x04000000,
   SS_FLAG      = 0x08000000,
   HTT_FLAG     = 0x10000000,
   TM_FLAG      = 0x20000000
} FeatureEdxFlag;

static BufferBlob* cpuid_brand_string_stub_blob;
static const int   cpuid_brand_string_stub_size = 550;

extern "C" {
  typedef void (*getCPUIDBrandString_stub_t)(void*);
}

static getCPUIDBrandString_stub_t getCPUIDBrandString_stub = nullptr;

// VM_Version statics
enum {
  ExtendedFamilyIdLength_INTEL = 16,
  ExtendedFamilyIdLength_AMD   = 24
};

const size_t VENDOR_LENGTH = 13;
const size_t CPU_EBS_MAX_LENGTH = (3 * 4 * 4 + 1);
static char* _cpu_brand_string = nullptr;
static int64_t _max_qualified_cpu_frequency = 0;

static int _no_of_threads = 0;
static int _no_of_cores = 0;

const char* const _family_id_intel[ExtendedFamilyIdLength_INTEL] = {
  "8086/8088",
  "",
  "286",
  "386",
  "486",
  "Pentium",
  "Pentium Pro",   //or Pentium-M/Woodcrest depending on model
  "",
  "",
  "",
  "",
  "",
  "",
  "",
  "",
  "Pentium 4"
};

const char* const _family_id_amd[ExtendedFamilyIdLength_AMD] = {
  "",
  "",
  "",
  "",
  "5x86",
  "K5/K6",
  "Athlon/AthlonXP",
  "",
  "",
  "",
  "",
  "",
  "",
  "",
  "",
  "Opteron/Athlon64",
  "Opteron QC/Phenom",  // Barcelona et.al.
  "",
  "",
  "",
  "",
  "",
  "",
  "Zen"
};
// Partially from Intel 64 and IA-32 Architecture Software Developer's Manual,
// September 2013, Vol 3C Table 35-1
const char* const _model_id_pentium_pro[] = {
  "",
  "Pentium Pro",
  "",
  "Pentium II model 3",
  "",
  "Pentium II model 5/Xeon/Celeron",
  "Celeron",
  "Pentium III/Pentium III Xeon",
  "Pentium III/Pentium III Xeon",
  "Pentium M model 9",    // Yonah
  "Pentium III, model A",
  "Pentium III, model B",
  "",
  "Pentium M model D",    // Dothan
  "",
  "Core 2",               // 0xf Woodcrest/Conroe/Merom/Kentsfield/Clovertown
  "",
  "",
  "",
  "",
  "",
  "",
  "Celeron",              // 0x16 Celeron 65nm
  "Core 2",               // 0x17 Penryn / Harpertown
  "",
  "",
  "Core i7",              // 0x1A CPU_MODEL_NEHALEM_EP
  "Atom",                 // 0x1B Z5xx series Silverthorn
  "",
  "Core 2",               // 0x1D Dunnington (6-core)
  "Nehalem",              // 0x1E CPU_MODEL_NEHALEM
  "",
  "",
  "",
  "",
  "",
  "",
  "Westmere",             // 0x25 CPU_MODEL_WESTMERE
  "",
  "",
  "",                     // 0x28
  "",
  "Sandy Bridge",         // 0x2a "2nd Generation Intel Core i7, i5, i3"
  "",
  "Westmere-EP",          // 0x2c CPU_MODEL_WESTMERE_EP
  "Sandy Bridge-EP",      // 0x2d CPU_MODEL_SANDYBRIDGE_EP
  "Nehalem-EX",           // 0x2e CPU_MODEL_NEHALEM_EX
  "Westmere-EX",          // 0x2f CPU_MODEL_WESTMERE_EX
  "",
  "",
  "",
  "",
  "",
  "",
  "",
  "",
  "",
  "",
  "Ivy Bridge",           // 0x3a
  "",
  "Haswell",              // 0x3c "4th Generation Intel Core Processor"
  "",                     // 0x3d "Next Generation Intel Core Processor"
  "Ivy Bridge-EP",        // 0x3e "Next Generation Intel Xeon Processor E7 Family"
  "",                     // 0x3f "Future Generation Intel Xeon Processor"
  "",
  "",
  "",
  "",
  "",
  "Haswell",              // 0x45 "4th Generation Intel Core Processor"
  "Haswell",              // 0x46 "4th Generation Intel Core Processor"
  nullptr
};

/* Brand ID is for back compatibility
 * Newer CPUs uses the extended brand string */
const char* const _brand_id[] = {
  "",
  "Celeron processor",
  "Pentium III processor",
  "Intel Pentium III Xeon processor",
  "",
  "",
  "",
  "",
  "Intel Pentium 4 processor",
  nullptr
};


const char* const _feature_edx_id[] = {
  "On-Chip FPU",
  "Virtual Mode Extensions",
  "Debugging Extensions",
  "Page Size Extensions",
  "Time Stamp Counter",
  "Model Specific Registers",
  "Physical Address Extension",
  "Machine Check Exceptions",
  "CMPXCHG8B Instruction",
  "On-Chip APIC",
  "",
  "Fast System Call",
  "Memory Type Range Registers",
  "Page Global Enable",
  "Machine Check Architecture",
  "Conditional Mov Instruction",
  "Page Attribute Table",
  "36-bit Page Size Extension",
  "Processor Serial Number",
  "CLFLUSH Instruction",
  "",
  "Debug Trace Store feature",
  "ACPI registers in MSR space",
  "Intel Architecture MMX Technology",
  "Fast Float Point Save and Restore",
  "Streaming SIMD extensions",
  "Streaming SIMD extensions 2",
  "Self-Snoop",
  "Hyper Threading",
  "Thermal Monitor",
  "",
  "Pending Break Enable"
};

const char* const _feature_extended_edx_id[] = {
  "",
  "",
  "",
  "",
  "",
  "",
  "",
  "",
  "",
  "",
  "",
  "SYSCALL/SYSRET",
  "",
  "",
  "",
  "",
  "",
  "",
  "",
  "",
  "Execute Disable Bit",
  "",
  "",
  "",
  "",
  "",
  "",
  "RDTSCP",
  "",
  "Intel 64 Architecture",
  "",
  ""
};

const char* const _feature_ecx_id[] = {
  "Streaming SIMD Extensions 3",
  "PCLMULQDQ",
  "64-bit DS Area",
  "MONITOR/MWAIT instructions",
  "CPL Qualified Debug Store",
  "Virtual Machine Extensions",
  "Safer Mode Extensions",
  "Enhanced Intel SpeedStep technology",
  "Thermal Monitor 2",
  "Supplemental Streaming SIMD Extensions 3",
  "L1 Context ID",
  "",
  "Fused Multiply-Add",
  "CMPXCHG16B",
  "xTPR Update Control",
  "Perfmon and Debug Capability",
  "",
  "Process-context identifiers",
  "Direct Cache Access",
  "Streaming SIMD extensions 4.1",
  "Streaming SIMD extensions 4.2",
  "x2APIC",
  "MOVBE",
  "Popcount instruction",
  "TSC-Deadline",
  "AESNI",
  "XSAVE",
  "OSXSAVE",
  "AVX",
  "F16C",
  "RDRAND",
  ""
};

const char* const _feature_extended_ecx_id[] = {
  "LAHF/SAHF instruction support",
  "Core multi-processor legacy mode",
  "",
  "",
  "",
  "Advanced Bit Manipulations: LZCNT",
  "SSE4A: MOVNTSS, MOVNTSD, EXTRQ, INSERTQ",
  "Misaligned SSE mode",
  "",
  "",
  "",
  "",
  "",
  "",
  "",
  "",
  "",
  "",
  "",
  "",
  "",
  "",
  "",
  "",
  "",
  "",
  "",
  "",
  "",
  "",
  "",
  ""
};

void VM_Version::initialize_tsc(void) {
  ResourceMark rm;

  cpuid_brand_string_stub_blob = BufferBlob::create("getCPUIDBrandString_stub", cpuid_brand_string_stub_size);
  if (cpuid_brand_string_stub_blob == nullptr) {
    vm_exit_during_initialization("Unable to allocate getCPUIDBrandString_stub");
  }
  CodeBuffer c(cpuid_brand_string_stub_blob);
  VM_Version_StubGenerator g(&c);
  getCPUIDBrandString_stub = CAST_TO_FN_PTR(getCPUIDBrandString_stub_t,
                                   g.generate_getCPUIDBrandString());
}

const char* VM_Version::cpu_model_description(void) {
  uint32_t cpu_family = extended_cpu_family();
  uint32_t cpu_model = extended_cpu_model();
  const char* model = nullptr;

  if (cpu_family == CPU_FAMILY_PENTIUMPRO) {
    for (uint32_t i = 0; i <= cpu_model; i++) {
      model = _model_id_pentium_pro[i];
      if (model == nullptr) {
        break;
      }
    }
  }
  return model;
}

const char* VM_Version::cpu_brand_string(void) {
  if (_cpu_brand_string == nullptr) {
    _cpu_brand_string = NEW_C_HEAP_ARRAY_RETURN_NULL(char, CPU_EBS_MAX_LENGTH, mtInternal);
    if (nullptr == _cpu_brand_string) {
      return nullptr;
    }
    int ret_val = cpu_extended_brand_string(_cpu_brand_string, CPU_EBS_MAX_LENGTH);
    if (ret_val != OS_OK) {
      FREE_C_HEAP_ARRAY(char, _cpu_brand_string);
      _cpu_brand_string = nullptr;
    }
  }
  return _cpu_brand_string;
}

const char* VM_Version::cpu_brand(void) {
  const char*  brand  = nullptr;

  if ((_cpuid_info.std_cpuid1_ebx.value & 0xFF) > 0) {
    int brand_num = _cpuid_info.std_cpuid1_ebx.value & 0xFF;
    brand = _brand_id[0];
    for (int i = 0; brand != nullptr && i <= brand_num; i += 1) {
      brand = _brand_id[i];
    }
  }
  return brand;
}

bool VM_Version::cpu_is_em64t(void) {
  return ((_cpuid_info.ext_cpuid1_edx.value & INTEL64_FLAG) == INTEL64_FLAG);
}

bool VM_Version::is_netburst(void) {
  return (is_intel() && (extended_cpu_family() == CPU_FAMILY_PENTIUM_4));
}

bool VM_Version::supports_tscinv_ext(void) {
  if (!supports_tscinv_bit()) {
    return false;
  }

  if (is_intel()) {
    return true;
  }

  if (is_amd()) {
    return !is_amd_Barcelona();
  }

  if (is_hygon()) {
    return true;
  }

  return false;
}

void VM_Version::resolve_cpu_information_details(void) {

  // in future we want to base this information on proper cpu
  // and cache topology enumeration such as:
  // Intel 64 Architecture Processor Topology Enumeration
  // which supports system cpu and cache topology enumeration
  // either using 2xAPICIDs or initial APICIDs

  // currently only rough cpu information estimates
  // which will not necessarily reflect the exact configuration of the system

  // this is the number of logical hardware threads
  // visible to the operating system
  _no_of_threads = os::processor_count();

  // find out number of threads per cpu package
  int threads_per_package = threads_per_core() * cores_per_cpu();

  // use amount of threads visible to the process in order to guess number of sockets
  _no_of_sockets = _no_of_threads / threads_per_package;

  // process might only see a subset of the total number of threads
  // from a single processor package. Virtualization/resource management for example.
  // If so then just write a hard 1 as num of pkgs.
  if (0 == _no_of_sockets) {
    _no_of_sockets = 1;
  }

  // estimate the number of cores
  _no_of_cores = cores_per_cpu() * _no_of_sockets;
}


const char* VM_Version::cpu_family_description(void) {
  int cpu_family_id = extended_cpu_family();
  if (is_amd()) {
    if (cpu_family_id < ExtendedFamilyIdLength_AMD) {
      return _family_id_amd[cpu_family_id];
    }
  }
  if (is_intel()) {
    if (cpu_family_id == CPU_FAMILY_PENTIUMPRO) {
      return cpu_model_description();
    }
    if (cpu_family_id < ExtendedFamilyIdLength_INTEL) {
      return _family_id_intel[cpu_family_id];
    }
  }
  if (is_hygon()) {
    return "Dhyana";
  }
  return "Unknown x86";
}

int VM_Version::cpu_type_description(char* const buf, size_t buf_len) {
  assert(buf != nullptr, "buffer is null!");
  assert(buf_len >= CPU_TYPE_DESC_BUF_SIZE, "buffer len should at least be == CPU_TYPE_DESC_BUF_SIZE!");

  const char* cpu_type = nullptr;
  const char* x64 = nullptr;

  if (is_intel()) {
    cpu_type = "Intel";
    x64 = cpu_is_em64t() ? " Intel64" : "";
  } else if (is_amd()) {
    cpu_type = "AMD";
    x64 = cpu_is_em64t() ? " AMD64" : "";
  } else if (is_hygon()) {
    cpu_type = "Hygon";
    x64 = cpu_is_em64t() ? " AMD64" : "";
  } else {
    cpu_type = "Unknown x86";
    x64 = cpu_is_em64t() ? " x86_64" : "";
  }

  jio_snprintf(buf, buf_len, "%s %s%s SSE SSE2%s%s%s%s%s%s%s%s",
    cpu_type,
    cpu_family_description(),
    supports_ht() ? " (HT)" : "",
    supports_sse3() ? " SSE3" : "",
    supports_ssse3() ? " SSSE3" : "",
    supports_sse4_1() ? " SSE4.1" : "",
    supports_sse4_2() ? " SSE4.2" : "",
    supports_sse4a() ? " SSE4A" : "",
    is_netburst() ? " Netburst" : "",
    is_intel_family_core() ? " Core" : "",
    x64);

  return OS_OK;
}

int VM_Version::cpu_extended_brand_string(char* const buf, size_t buf_len) {
  assert(buf != nullptr, "buffer is null!");
  assert(buf_len >= CPU_EBS_MAX_LENGTH, "buffer len should at least be == CPU_EBS_MAX_LENGTH!");
  assert(getCPUIDBrandString_stub != nullptr, "not initialized");

  // invoke newly generated asm code to fetch CPU Brand String
  getCPUIDBrandString_stub(&_cpuid_info);

  // fetch results into buffer
  *((uint32_t*) &buf[0])  = _cpuid_info.proc_name_0;
  *((uint32_t*) &buf[4])  = _cpuid_info.proc_name_1;
  *((uint32_t*) &buf[8])  = _cpuid_info.proc_name_2;
  *((uint32_t*) &buf[12]) = _cpuid_info.proc_name_3;
  *((uint32_t*) &buf[16]) = _cpuid_info.proc_name_4;
  *((uint32_t*) &buf[20]) = _cpuid_info.proc_name_5;
  *((uint32_t*) &buf[24]) = _cpuid_info.proc_name_6;
  *((uint32_t*) &buf[28]) = _cpuid_info.proc_name_7;
  *((uint32_t*) &buf[32]) = _cpuid_info.proc_name_8;
  *((uint32_t*) &buf[36]) = _cpuid_info.proc_name_9;
  *((uint32_t*) &buf[40]) = _cpuid_info.proc_name_10;
  *((uint32_t*) &buf[44]) = _cpuid_info.proc_name_11;

  return OS_OK;
}

size_t VM_Version::cpu_write_support_string(char* const buf, size_t buf_len) {
  guarantee(buf != nullptr, "buffer is null!");
  guarantee(buf_len > 0, "buffer len not enough!");

  unsigned int flag = 0;
  unsigned int fi = 0;
  size_t       written = 0;
  const char*  prefix = "";

#define WRITE_TO_BUF(string)                                                          \
  {                                                                                   \
    int res = jio_snprintf(&buf[written], buf_len - written, "%s%s", prefix, string); \
    if (res < 0) {                                                                    \
      return buf_len - 1;                                                             \
    }                                                                                 \
    written += res;                                                                   \
    if (prefix[0] == '\0') {                                                          \
      prefix = ", ";                                                                  \
    }                                                                                 \
  }

  for (flag = 1, fi = 0; flag <= 0x20000000 ; flag <<= 1, fi++) {
    if (flag == HTT_FLAG && (((_cpuid_info.std_cpuid1_ebx.value >> 16) & 0xff) <= 1)) {
      continue; /* no hyperthreading */
    } else if (flag == SEP_FLAG && (cpu_family() == CPU_FAMILY_PENTIUMPRO && ((_cpuid_info.std_cpuid1_eax.value & 0xff) < 0x33))) {
      continue; /* no fast system call */
    }
    if ((_cpuid_info.std_cpuid1_edx.value & flag) && strlen(_feature_edx_id[fi]) > 0) {
      WRITE_TO_BUF(_feature_edx_id[fi]);
    }
  }

  for (flag = 1, fi = 0; flag <= 0x20000000; flag <<= 1, fi++) {
    if ((_cpuid_info.std_cpuid1_ecx.value & flag) && strlen(_feature_ecx_id[fi]) > 0) {
      WRITE_TO_BUF(_feature_ecx_id[fi]);
    }
  }

  for (flag = 1, fi = 0; flag <= 0x20000000 ; flag <<= 1, fi++) {
    if ((_cpuid_info.ext_cpuid1_ecx.value & flag) && strlen(_feature_extended_ecx_id[fi]) > 0) {
      WRITE_TO_BUF(_feature_extended_ecx_id[fi]);
    }
  }

  for (flag = 1, fi = 0; flag <= 0x20000000; flag <<= 1, fi++) {
    if ((_cpuid_info.ext_cpuid1_edx.value & flag) && strlen(_feature_extended_edx_id[fi]) > 0) {
      WRITE_TO_BUF(_feature_extended_edx_id[fi]);
    }
  }

  if (supports_tscinv_bit()) {
      WRITE_TO_BUF("Invariant TSC");
  }

  return written;
}

/**
 * Write a detailed description of the cpu to a given buffer, including
 * feature set.
 */
int VM_Version::cpu_detailed_description(char* const buf, size_t buf_len) {
  assert(buf != nullptr, "buffer is null!");
  assert(buf_len >= CPU_DETAILED_DESC_BUF_SIZE, "buffer len should at least be == CPU_DETAILED_DESC_BUF_SIZE!");

  static const char* unknown = "<unknown>";
  char               vendor_id[VENDOR_LENGTH];
  const char*        family = nullptr;
  const char*        model = nullptr;
  const char*        brand = nullptr;
  int                outputLen = 0;

  family = cpu_family_description();
  if (family == nullptr) {
    family = unknown;
  }

  model = cpu_model_description();
  if (model == nullptr) {
    model = unknown;
  }

  brand = cpu_brand_string();

  if (brand == nullptr) {
    brand = cpu_brand();
    if (brand == nullptr) {
      brand = unknown;
    }
  }

  *((uint32_t*) &vendor_id[0]) = _cpuid_info.std_vendor_name_0;
  *((uint32_t*) &vendor_id[4]) = _cpuid_info.std_vendor_name_2;
  *((uint32_t*) &vendor_id[8]) = _cpuid_info.std_vendor_name_1;
  vendor_id[VENDOR_LENGTH-1] = '\0';

  outputLen = jio_snprintf(buf, buf_len, "Brand: %s, Vendor: %s\n"
    "Family: %s (0x%x), Model: %s (0x%x), Stepping: 0x%x\n"
    "Ext. family: 0x%x, Ext. model: 0x%x, Type: 0x%x, Signature: 0x%8.8x\n"
    "Features: ebx: 0x%8.8x, ecx: 0x%8.8x, edx: 0x%8.8x\n"
    "Ext. features: eax: 0x%8.8x, ebx: 0x%8.8x, ecx: 0x%8.8x, edx: 0x%8.8x\n"
    "Supports: ",
    brand,
    vendor_id,
    family,
    extended_cpu_family(),
    model,
    extended_cpu_model(),
    cpu_stepping(),
    _cpuid_info.std_cpuid1_eax.bits.ext_family,
    _cpuid_info.std_cpuid1_eax.bits.ext_model,
    _cpuid_info.std_cpuid1_eax.bits.proc_type,
    _cpuid_info.std_cpuid1_eax.value,
    _cpuid_info.std_cpuid1_ebx.value,
    _cpuid_info.std_cpuid1_ecx.value,
    _cpuid_info.std_cpuid1_edx.value,
    _cpuid_info.ext_cpuid1_eax,
    _cpuid_info.ext_cpuid1_ebx,
    _cpuid_info.ext_cpuid1_ecx,
    _cpuid_info.ext_cpuid1_edx);

  if (outputLen < 0 || (size_t) outputLen >= buf_len - 1) {
    if (buf_len > 0) { buf[buf_len-1] = '\0'; }
    return OS_ERR;
  }

  cpu_write_support_string(&buf[outputLen], buf_len - outputLen);

  return OS_OK;
}


// Fill in Abstract_VM_Version statics
void VM_Version::initialize_cpu_information() {
  assert(_vm_version_initialized, "should have initialized VM_Version long ago");
  assert(!_initialized, "shouldn't be initialized yet");
  resolve_cpu_information_details();

  // initialize cpu_name and cpu_desc
  cpu_type_description(_cpu_name, CPU_TYPE_DESC_BUF_SIZE);
  cpu_detailed_description(_cpu_desc, CPU_DETAILED_DESC_BUF_SIZE);
  _initialized = true;
}

/**
 *  For information about extracting the frequency from the cpu brand string, please see:
 *
 *    Intel Processor Identification and the CPUID Instruction
 *    Application Note 485
 *    May 2012
 *
 * The return value is the frequency in Hz.
 */
int64_t VM_Version::max_qualified_cpu_freq_from_brand_string(void) {
  const char* const brand_string = cpu_brand_string();
  if (brand_string == nullptr) {
    return 0;
  }
  const int64_t MEGA = 1000000;
  int64_t multiplier = 0;
  int64_t frequency = 0;
  uint8_t idx = 0;
  // The brand string buffer is at most 48 bytes.
  // -2 is to prevent buffer overrun when looking for y in yHz, as z is +2 from y.
  for (; idx < 48-2; ++idx) {
    // Format is either "x.xxyHz" or "xxxxyHz", where y=M, G, T and x are digits.
    // Search brand string for "yHz" where y is M, G, or T.
    if (brand_string[idx+1] == 'H' && brand_string[idx+2] == 'z') {
      if (brand_string[idx] == 'M') {
        multiplier = MEGA;
      } else if (brand_string[idx] == 'G') {
        multiplier = MEGA * 1000;
      } else if (brand_string[idx] == 'T') {
        multiplier = MEGA * MEGA;
      }
      break;
    }
  }
  if (multiplier > 0) {
    // Compute frequency (in Hz) from brand string.
    if (brand_string[idx-3] == '.') { // if format is "x.xx"
      frequency =  (brand_string[idx-4] - '0') * multiplier;
      frequency += (brand_string[idx-2] - '0') * multiplier / 10;
      frequency += (brand_string[idx-1] - '0') * multiplier / 100;
    } else { // format is "xxxx"
      frequency =  (brand_string[idx-4] - '0') * 1000;
      frequency += (brand_string[idx-3] - '0') * 100;
      frequency += (brand_string[idx-2] - '0') * 10;
      frequency += (brand_string[idx-1] - '0');
      frequency *= multiplier;
    }
  }
  return frequency;
}


int64_t VM_Version::maximum_qualified_cpu_frequency(void) {
  if (_max_qualified_cpu_frequency == 0) {
    _max_qualified_cpu_frequency = max_qualified_cpu_freq_from_brand_string();
  }
  return _max_qualified_cpu_frequency;
}

uint64_t VM_Version::feature_flags() {
  uint64_t result = 0;
  if (_cpuid_info.std_cpuid1_edx.bits.cmpxchg8 != 0)
    result |= CPU_CX8;
  if (_cpuid_info.std_cpuid1_edx.bits.cmov != 0)
    result |= CPU_CMOV;
  if (_cpuid_info.std_cpuid1_edx.bits.clflush != 0)
    result |= CPU_FLUSH;
#ifdef _LP64
  // clflush should always be available on x86_64
  // if not we are in real trouble because we rely on it
  // to flush the code cache.
  assert ((result & CPU_FLUSH) != 0, "clflush should be available");
#endif
  if (_cpuid_info.std_cpuid1_edx.bits.fxsr != 0 || (is_amd_family() &&
      _cpuid_info.ext_cpuid1_edx.bits.fxsr != 0))
    result |= CPU_FXSR;
  // HT flag is set for multi-core processors also.
  if (threads_per_core() > 1)
    result |= CPU_HT;
  if (_cpuid_info.std_cpuid1_edx.bits.mmx != 0 || (is_amd_family() &&
      _cpuid_info.ext_cpuid1_edx.bits.mmx != 0))
    result |= CPU_MMX;
  if (_cpuid_info.std_cpuid1_edx.bits.sse != 0)
    result |= CPU_SSE;
  if (_cpuid_info.std_cpuid1_edx.bits.sse2 != 0)
    result |= CPU_SSE2;
  if (_cpuid_info.std_cpuid1_ecx.bits.sse3 != 0)
    result |= CPU_SSE3;
  if (_cpuid_info.std_cpuid1_ecx.bits.ssse3 != 0)
    result |= CPU_SSSE3;
  if (_cpuid_info.std_cpuid1_ecx.bits.sse4_1 != 0)
    result |= CPU_SSE4_1;
  if (_cpuid_info.std_cpuid1_ecx.bits.sse4_2 != 0)
    result |= CPU_SSE4_2;
  if (_cpuid_info.std_cpuid1_ecx.bits.popcnt != 0)
    result |= CPU_POPCNT;
  if (_cpuid_info.std_cpuid1_ecx.bits.avx != 0 &&
      _cpuid_info.std_cpuid1_ecx.bits.osxsave != 0 &&
      _cpuid_info.xem_xcr0_eax.bits.sse != 0 &&
      _cpuid_info.xem_xcr0_eax.bits.ymm != 0) {
    result |= CPU_AVX;
    result |= CPU_VZEROUPPER;
    if (_cpuid_info.std_cpuid1_ecx.bits.f16c != 0)
      result |= CPU_F16C;
    if (_cpuid_info.sef_cpuid7_ebx.bits.avx2 != 0)
      result |= CPU_AVX2;
    if (_cpuid_info.sef_cpuid7_ebx.bits.avx512f != 0 &&
        _cpuid_info.xem_xcr0_eax.bits.opmask != 0 &&
        _cpuid_info.xem_xcr0_eax.bits.zmm512 != 0 &&
        _cpuid_info.xem_xcr0_eax.bits.zmm32 != 0) {
      result |= CPU_AVX512F;
      if (_cpuid_info.sef_cpuid7_ebx.bits.avx512cd != 0)
        result |= CPU_AVX512CD;
      if (_cpuid_info.sef_cpuid7_ebx.bits.avx512dq != 0)
        result |= CPU_AVX512DQ;
      if (_cpuid_info.sef_cpuid7_ebx.bits.avx512ifma != 0)
        result |= CPU_AVX512_IFMA;
      if (_cpuid_info.sef_cpuid7_ebx.bits.avx512pf != 0)
        result |= CPU_AVX512PF;
      if (_cpuid_info.sef_cpuid7_ebx.bits.avx512er != 0)
        result |= CPU_AVX512ER;
      if (_cpuid_info.sef_cpuid7_ebx.bits.avx512bw != 0)
        result |= CPU_AVX512BW;
      if (_cpuid_info.sef_cpuid7_ebx.bits.avx512vl != 0)
        result |= CPU_AVX512VL;
      if (_cpuid_info.sef_cpuid7_ecx.bits.avx512_vpopcntdq != 0)
        result |= CPU_AVX512_VPOPCNTDQ;
      if (_cpuid_info.sef_cpuid7_ecx.bits.avx512_vpclmulqdq != 0)
        result |= CPU_AVX512_VPCLMULQDQ;
      if (_cpuid_info.sef_cpuid7_ecx.bits.vaes != 0)
        result |= CPU_AVX512_VAES;
      if (_cpuid_info.sef_cpuid7_ecx.bits.gfni != 0)
        result |= CPU_GFNI;
      if (_cpuid_info.sef_cpuid7_ecx.bits.avx512_vnni != 0)
        result |= CPU_AVX512_VNNI;
      if (_cpuid_info.sef_cpuid7_ecx.bits.avx512_bitalg != 0)
        result |= CPU_AVX512_BITALG;
      if (_cpuid_info.sef_cpuid7_ecx.bits.avx512_vbmi != 0)
        result |= CPU_AVX512_VBMI;
      if (_cpuid_info.sef_cpuid7_ecx.bits.avx512_vbmi2 != 0)
        result |= CPU_AVX512_VBMI2;
    }
  }
  if (_cpuid_info.std_cpuid1_ecx.bits.hv != 0)
    result |= CPU_HV;
  if (_cpuid_info.sef_cpuid7_ebx.bits.bmi1 != 0)
    result |= CPU_BMI1;
  if (_cpuid_info.std_cpuid1_edx.bits.tsc != 0)
    result |= CPU_TSC;
  if (_cpuid_info.ext_cpuid7_edx.bits.tsc_invariance != 0)
    result |= CPU_TSCINV_BIT;
  if (_cpuid_info.std_cpuid1_ecx.bits.aes != 0)
    result |= CPU_AES;
  if (_cpuid_info.sef_cpuid7_ebx.bits.erms != 0)
    result |= CPU_ERMS;
  if (_cpuid_info.sef_cpuid7_edx.bits.fast_short_rep_mov != 0)
    result |= CPU_FSRM;
  if (_cpuid_info.std_cpuid1_ecx.bits.clmul != 0)
    result |= CPU_CLMUL;
  if (_cpuid_info.sef_cpuid7_ebx.bits.rtm != 0)
    result |= CPU_RTM;
  if (_cpuid_info.sef_cpuid7_ebx.bits.adx != 0)
     result |= CPU_ADX;
  if (_cpuid_info.sef_cpuid7_ebx.bits.bmi2 != 0)
    result |= CPU_BMI2;
  if (_cpuid_info.sef_cpuid7_ebx.bits.sha != 0)
    result |= CPU_SHA;
  if (_cpuid_info.std_cpuid1_ecx.bits.fma != 0)
    result |= CPU_FMA;
  if (_cpuid_info.sef_cpuid7_ebx.bits.clflushopt != 0)
    result |= CPU_FLUSHOPT;
  if (_cpuid_info.ext_cpuid1_edx.bits.rdtscp != 0)
    result |= CPU_RDTSCP;
  if (_cpuid_info.sef_cpuid7_ecx.bits.rdpid != 0)
    result |= CPU_RDPID;

  // AMD|Hygon features.
  if (is_amd_family()) {
    if ((_cpuid_info.ext_cpuid1_edx.bits.tdnow != 0) ||
        (_cpuid_info.ext_cpuid1_ecx.bits.prefetchw != 0))
      result |= CPU_3DNOW_PREFETCH;
    if (_cpuid_info.ext_cpuid1_ecx.bits.lzcnt != 0)
      result |= CPU_LZCNT;
    if (_cpuid_info.ext_cpuid1_ecx.bits.sse4a != 0)
      result |= CPU_SSE4A;
  }

  // Intel features.
  if (is_intel()) {
    if (_cpuid_info.ext_cpuid1_ecx.bits.lzcnt != 0) {
      result |= CPU_LZCNT;
    }
    if (_cpuid_info.ext_cpuid1_ecx.bits.prefetchw != 0) {
      result |= CPU_3DNOW_PREFETCH;
    }
    if (_cpuid_info.sef_cpuid7_ebx.bits.clwb != 0) {
      result |= CPU_CLWB;
    }
    if (_cpuid_info.sef_cpuid7_edx.bits.serialize != 0)
      result |= CPU_SERIALIZE;
  }

  // ZX features.
  if (is_zx()) {
    if (_cpuid_info.ext_cpuid1_ecx.bits.lzcnt != 0) {
      result |= CPU_LZCNT;
    }
    if (_cpuid_info.ext_cpuid1_ecx.bits.prefetchw != 0) {
      result |= CPU_3DNOW_PREFETCH;
    }
  }

  // Protection key features.
  if (_cpuid_info.sef_cpuid7_ecx.bits.pku != 0) {
    result |= CPU_PKU;
  }
  if (_cpuid_info.sef_cpuid7_ecx.bits.ospke != 0) {
    result |= CPU_OSPKE;
  }

  // Control flow enforcement (CET) features.
  if (_cpuid_info.sef_cpuid7_ecx.bits.cet_ss != 0) {
    result |= CPU_CET_SS;
  }
  if (_cpuid_info.sef_cpuid7_edx.bits.cet_ibt != 0) {
    result |= CPU_CET_IBT;
  }

  // Composite features.
  if (supports_tscinv_bit() &&
      ((is_amd_family() && !is_amd_Barcelona()) ||
       is_intel_tsc_synched_at_init())) {
    result |= CPU_TSCINV;
  }

  return result;
}

bool VM_Version::os_supports_avx_vectors() {
  bool retVal = false;
  int nreg = 2 LP64_ONLY(+2);
  if (supports_evex()) {
    // Verify that OS save/restore all bits of EVEX registers
    // during signal processing.
    retVal = true;
    for (int i = 0; i < 16 * nreg; i++) { // 64 bytes per zmm register
      if (_cpuid_info.zmm_save[i] != ymm_test_value()) {
        retVal = false;
        break;
      }
    }
  } else if (supports_avx()) {
    // Verify that OS save/restore all bits of AVX registers
    // during signal processing.
    retVal = true;
    for (int i = 0; i < 8 * nreg; i++) { // 32 bytes per ymm register
      if (_cpuid_info.ymm_save[i] != ymm_test_value()) {
        retVal = false;
        break;
      }
    }
    // zmm_save will be set on a EVEX enabled machine even if we choose AVX code gen
    if (retVal == false) {
      // Verify that OS save/restore all bits of EVEX registers
      // during signal processing.
      retVal = true;
      for (int i = 0; i < 16 * nreg; i++) { // 64 bytes per zmm register
        if (_cpuid_info.zmm_save[i] != ymm_test_value()) {
          retVal = false;
          break;
        }
      }
    }
  }
  return retVal;
}

uint VM_Version::cores_per_cpu() {
  uint result = 1;
  if (is_intel()) {
    bool supports_topology = supports_processor_topology();
    if (supports_topology) {
      result = _cpuid_info.tpl_cpuidB1_ebx.bits.logical_cpus /
               _cpuid_info.tpl_cpuidB0_ebx.bits.logical_cpus;
    }
    if (!supports_topology || result == 0) {
      result = (_cpuid_info.dcp_cpuid4_eax.bits.cores_per_cpu + 1);
    }
  } else if (is_amd_family()) {
    result = (_cpuid_info.ext_cpuid8_ecx.bits.cores_per_cpu + 1);
  } else if (is_zx()) {
    bool supports_topology = supports_processor_topology();
    if (supports_topology) {
      result = _cpuid_info.tpl_cpuidB1_ebx.bits.logical_cpus /
               _cpuid_info.tpl_cpuidB0_ebx.bits.logical_cpus;
    }
    if (!supports_topology || result == 0) {
      result = (_cpuid_info.dcp_cpuid4_eax.bits.cores_per_cpu + 1);
    }
  }
  return result;
}

uint VM_Version::threads_per_core() {
  uint result = 1;
  if (is_intel() && supports_processor_topology()) {
    result = _cpuid_info.tpl_cpuidB0_ebx.bits.logical_cpus;
  } else if (is_zx() && supports_processor_topology()) {
    result = _cpuid_info.tpl_cpuidB0_ebx.bits.logical_cpus;
  } else if (_cpuid_info.std_cpuid1_edx.bits.ht != 0) {
    if (cpu_family() >= 0x17) {
      result = _cpuid_info.ext_cpuid1E_ebx.bits.threads_per_core + 1;
    } else {
      result = _cpuid_info.std_cpuid1_ebx.bits.threads_per_cpu /
                 cores_per_cpu();
    }
  }
  return (result == 0 ? 1 : result);
}

uint VM_Version::L1_line_size() {
  uint result = 0;
  if (is_intel()) {
    result = (_cpuid_info.dcp_cpuid4_ebx.bits.L1_line_size + 1);
  } else if (is_amd_family()) {
    result = _cpuid_info.ext_cpuid5_ecx.bits.L1_line_size;
  } else if (is_zx()) {
    result = (_cpuid_info.dcp_cpuid4_ebx.bits.L1_line_size + 1);
  }
  if (result < 32) // not defined ?
    result = 32;   // 32 bytes by default on x86 and other x64
  return result;
}

bool VM_Version::is_intel_tsc_synched_at_init() {
  if (is_intel_family_core()) {
    uint32_t ext_model = extended_cpu_model();
    if (ext_model == CPU_MODEL_NEHALEM_EP     ||
        ext_model == CPU_MODEL_WESTMERE_EP    ||
        ext_model == CPU_MODEL_SANDYBRIDGE_EP ||
        ext_model == CPU_MODEL_IVYBRIDGE_EP) {
      // <= 2-socket invariant tsc support. EX versions are usually used
      // in > 2-socket systems and likely don't synchronize tscs at
      // initialization.
      // Code that uses tsc values must be prepared for them to arbitrarily
      // jump forward or backward.
      return true;
    }
  }
  return false;
}

intx VM_Version::allocate_prefetch_distance(bool use_watermark_prefetch) {
  // Hardware prefetching (distance/size in bytes):
  // Pentium 3 -  64 /  32
  // Pentium 4 - 256 / 128
  // Athlon    -  64 /  32 ????
  // Opteron   - 128 /  64 only when 2 sequential cache lines accessed
  // Core      - 128 /  64
  //
  // Software prefetching (distance in bytes / instruction with best score):
  // Pentium 3 - 128 / prefetchnta
  // Pentium 4 - 512 / prefetchnta
  // Athlon    - 128 / prefetchnta
  // Opteron   - 256 / prefetchnta
  // Core      - 256 / prefetchnta
  // It will be used only when AllocatePrefetchStyle > 0

  if (is_amd_family()) { // AMD | Hygon
    if (supports_sse2()) {
      return 256; // Opteron
    } else {
      return 128; // Athlon
    }
  } else { // Intel
    if (supports_sse3() && cpu_family() == 6) {
      if (supports_sse4_2() && supports_ht()) { // Nehalem based cpus
        return 192;
      } else if (use_watermark_prefetch) { // watermark prefetching on Core
#ifdef _LP64
        return 384;
#else
        return 320;
#endif
      }
    }
    if (supports_sse2()) {
      if (cpu_family() == 6) {
        return 256; // Pentium M, Core, Core2
      } else {
        return 512; // Pentium 4
      }
    } else {
      return 128; // Pentium 3 (and all other old CPUs)
    }
  }
}

bool VM_Version::is_intrinsic_supported(vmIntrinsicID id) {
  assert(id != vmIntrinsics::_none, "must be a VM intrinsic");
  switch (id) {
  case vmIntrinsics::_floatToFloat16:
  case vmIntrinsics::_float16ToFloat:
    if (!supports_float16()) {
      return false;
    }
    break;
  default:
    break;
  }
  return true;
}
<|MERGE_RESOLUTION|>--- conflicted
+++ resolved
@@ -88,8 +88,17 @@
   // up. Assembler::flush calls this routine to check that clflush
   // is allowed. So, we give the caller a free pass if Universe init
   // is still in progress.
-  assert ((!Universe::is_fully_initialized() || (_features & CPU_FLUSH) != 0), "clflush should be available");
-  return true;
+  if (!Universe::is_fully_initialized()) {
+    return true;
+  }
+  if ((_features & CPU_FLUSH) != 0) {
+    return true;
+  }
+  if (FLAG_IS_DEFAULT(CPUFeatures)) {
+    vm_exit_during_initialization("clflush should be available");
+  }
+  vm_exit_during_initialization(err_msg("-XX:CPUFeatures option requires FLUSH flag to be set: 0x%" PRIx64, CPU_FLUSH));
+  return false;
 }
 #endif
 
@@ -1109,7 +1118,7 @@
   if ((_features & CPU_CMOV) &&
       (_features & CPU_CX8) &&
       // FPU is always present on i686+: (_features & CPU_FPU) &&
-      (_features & CPU_SSE2))
+      (_features & CPU_SSE2)) {
     // These cannot be disabled by GLIBC_TUNABLES.
     if (excessive_CPU & (CPU_FXSR | CPU_MMX | CPU_SSE)) {
       assert(!(excessive_CPU & CPU_SSE2), "CPU_SSE2 in both _features and excessive_CPU cannot happen");
@@ -1157,19 +1166,20 @@
               (_features & CPU_FMA) &&
               (_features & CPU_LZCNT) &&
               (_glibc_features & GLIBC_MOVBE)) {
-          if (excessive_GLIBC & GLIBC_F16C) {
-            assert(!(excessive_GLIBC & GLIBC_MOVBE), "GLIBC_MOVBE in both _glibc_features and excessive_GLIBC cannot happen");
-            // FMA is 2012+, AVX2+BMI1+BMI2+LZCNT are 2013+, MOVBE is 2015+
-            excessive_GLIBC |= GLIBC_MOVBE;
-          }
-          if (_glibc_features & GLIBC_F16C) {
-            // glibc: if (CPU_FEATURE_USABLE_P (cpu_features, AVX512F)
-            // glibc:     && CPU_FEATURE_USABLE_P (cpu_features, AVX512BW)
-            // glibc:     && CPU_FEATURE_USABLE_P (cpu_features, AVX512CD)
-            // glibc:     && CPU_FEATURE_USABLE_P (cpu_features, AVX512DQ)
-            // glibc:     && CPU_FEATURE_USABLE_P (cpu_features, AVX512VL))
-            // glibc:   isa_level |= GNU_PROPERTY_X86_ISA_1_V4;
-            // All these flags are supported by GLIBC_DISABLE below.
+            if (excessive_GLIBC & GLIBC_F16C) {
+              assert(!(excessive_GLIBC & GLIBC_MOVBE), "GLIBC_MOVBE in both _glibc_features and excessive_GLIBC cannot happen");
+              // FMA is 2012+, AVX2+BMI1+BMI2+LZCNT are 2013+, MOVBE is 2015+
+              excessive_GLIBC |= GLIBC_MOVBE;
+            }
+            if (_glibc_features & GLIBC_F16C) {
+              // glibc: if (CPU_FEATURE_USABLE_P (cpu_features, AVX512F)
+              // glibc:     && CPU_FEATURE_USABLE_P (cpu_features, AVX512BW)
+              // glibc:     && CPU_FEATURE_USABLE_P (cpu_features, AVX512CD)
+              // glibc:     && CPU_FEATURE_USABLE_P (cpu_features, AVX512DQ)
+              // glibc:     && CPU_FEATURE_USABLE_P (cpu_features, AVX512VL))
+              // glibc:   isa_level |= GNU_PROPERTY_X86_ISA_1_V4;
+              // All these flags are supported by GLIBC_DISABLE below.
+            }
           }
         }
       }
@@ -2678,7 +2688,6 @@
   }
 }
 
-<<<<<<< HEAD
 // Print the feature names as " = feat1, ..., featN\n";
 void VM_Version::fatal_missing_features(uint64_t features_missing, uint64_t glibc_features_missing) {
   static const char part1[] = "; missing features of this CPU are ";
@@ -2763,7 +2772,6 @@
     print_using_features_cr();
 }
 
-=======
 #ifdef COMPILER2
 // Determine if it's running on Cascade Lake using default options.
 bool VM_Version::is_default_intel_cascade_lake() {
@@ -2791,7 +2799,6 @@
 
 static bool _vm_version_initialized = false;
 
->>>>>>> 7dd47998
 void VM_Version::initialize() {
   ResourceMark rm;
   // Making this stub must be FIRST use of assembler
