/*
 * Copyright (c) 1997, 2021, Oracle and/or its affiliates. All rights reserved.
 * DO NOT ALTER OR REMOVE COPYRIGHT NOTICES OR THIS FILE HEADER.
 *
 * This code is free software; you can redistribute it and/or modify it
 * under the terms of the GNU General Public License version 2 only, as
 * published by the Free Software Foundation.
 *
 * This code is distributed in the hope that it will be useful, but WITHOUT
 * ANY WARRANTY; without even the implied warranty of MERCHANTABILITY or
 * FITNESS FOR A PARTICULAR PURPOSE.  See the GNU General Public License
 * version 2 for more details (a copy is included in the LICENSE file that
 * accompanied this code).
 *
 * You should have received a copy of the GNU General Public License version
 * 2 along with this work; if not, write to the Free Software Foundation,
 * Inc., 51 Franklin St, Fifth Floor, Boston, MA 02110-1301 USA.
 *
 * Please contact Oracle, 500 Oracle Parkway, Redwood Shores, CA 94065 USA
 * or visit www.oracle.com if you need additional information or have any
 * questions.
 *
 */

#ifndef SHARE_RUNTIME_OS_HPP
#define SHARE_RUNTIME_OS_HPP

#include "jvm_md.h"
#include "metaprogramming/integralConstant.hpp"
#include "utilities/exceptions.hpp"
#include "utilities/ostream.hpp"
#include "utilities/macros.hpp"
#ifndef _WINDOWS
# include <setjmp.h>
#endif
#ifdef __APPLE__
# include <mach/mach_time.h>
#endif

class AgentLibrary;
class frame;

// os defines the interface to operating system; this includes traditional
// OS services (time, I/O) as well as other functionality with system-
// dependent code.

class Thread;
class JavaThread;
class NativeCallStack;
class methodHandle;
class OSThread;
class Mutex;

struct jvmtiTimerInfo;

template<class E> class GrowableArray;

// %%%%% Moved ThreadState, START_FN, OSThread to new osThread.hpp. -- Rose

// Platform-independent error return values from OS functions
enum OSReturn {
  OS_OK         =  0,        // Operation was successful
  OS_ERR        = -1,        // Operation failed
  OS_INTRPT     = -2,        // Operation was interrupted
  OS_TIMEOUT    = -3,        // Operation timed out
  OS_NOMEM      = -5,        // Operation failed for lack of memory
  OS_NORESOURCE = -6         // Operation failed for lack of nonmemory resource
};

enum ThreadPriority {        // JLS 20.20.1-3
  NoPriority       = -1,     // Initial non-priority value
  MinPriority      =  1,     // Minimum priority
  NormPriority     =  5,     // Normal (non-daemon) priority
  NearMaxPriority  =  9,     // High priority, used for VMThread
  MaxPriority      = 10,     // Highest priority, used for WatcherThread
                             // ensures that VMThread doesn't starve profiler
  CriticalPriority = 11      // Critical thread priority
};

enum WXMode {
  WXWrite,
  WXExec
};

// Executable parameter flag for os::commit_memory() and
// os::commit_memory_or_exit().
const bool ExecMem = true;

// Typedef for structured exception handling support
typedef void (*java_call_t)(JavaValue* value, const methodHandle& method, JavaCallArguments* args, JavaThread* thread);

class MallocTracker;

class os: AllStatic {
  friend class VMStructs;
  friend class JVMCIVMStructs;
  friend class MallocTracker;

#ifdef ASSERT
 private:
  static bool _mutex_init_done;
 public:
  static void set_mutex_init_done() { _mutex_init_done = true; }
  static bool mutex_init_done() { return _mutex_init_done; }
#endif

 public:

  // A simple value class holding a set of page sizes (similar to sigset_t)
  class PageSizes {
    size_t _v; // actually a bitmap.
  public:
    PageSizes() : _v(0) {}
    void add(size_t pagesize);
    bool contains(size_t pagesize) const;
    // Given a page size, return the next smaller page size in this set, or 0.
    size_t next_smaller(size_t pagesize) const;
    // Given a page size, return the next larger page size in this set, or 0.
    size_t next_larger(size_t pagesize) const;
    // Returns the largest page size in this set, or 0 if set is empty.
    size_t largest() const;
    // Returns the smallest page size in this set, or 0 if set is empty.
    size_t smallest() const;
    // Prints one line of comma separated, human readable page sizes, "empty" if empty.
    void print_on(outputStream* st) const;
  };

 private:
  static OSThread*          _starting_thread;
  static address            _polling_page;
  static PageSizes          _page_sizes;

  static char*  pd_reserve_memory(size_t bytes, bool executable);

  static char*  pd_attempt_reserve_memory_at(char* addr, size_t bytes, bool executable);

  static bool   pd_commit_memory(char* addr, size_t bytes, bool executable);
  static bool   pd_commit_memory(char* addr, size_t size, size_t alignment_hint,
                                 bool executable);
  // Same as pd_commit_memory() that either succeeds or calls
  // vm_exit_out_of_memory() with the specified mesg.
  static void   pd_commit_memory_or_exit(char* addr, size_t bytes,
                                         bool executable, const char* mesg);
  static void   pd_commit_memory_or_exit(char* addr, size_t size,
                                         size_t alignment_hint,
                                         bool executable, const char* mesg);
  static bool   pd_uncommit_memory(char* addr, size_t bytes, bool executable);
  static bool   pd_release_memory(char* addr, size_t bytes);

  static char*  pd_attempt_map_memory_to_file_at(char* addr, size_t bytes, int file_desc);

  static char*  pd_map_memory(int fd, const char* file_name, size_t file_offset,
                           char *addr, size_t bytes, bool read_only = false,
                           bool allow_exec = false);
  static char*  pd_remap_memory(int fd, const char* file_name, size_t file_offset,
                             char *addr, size_t bytes, bool read_only,
                             bool allow_exec);
  static bool   pd_unmap_memory(char *addr, size_t bytes);
  static void   pd_free_memory(char *addr, size_t bytes, size_t alignment_hint);
  static void   pd_realign_memory(char *addr, size_t bytes, size_t alignment_hint);

  static char*  pd_reserve_memory_special(size_t size, size_t alignment, size_t page_size,

                                          char* addr, bool executable);
  static bool   pd_release_memory_special(char* addr, size_t bytes);

  static size_t page_size_for_region(size_t region_size, size_t min_pages, bool must_be_aligned);

  // Get summary strings for system information in buffer provided
  static void  get_summary_cpu_info(char* buf, size_t buflen);
  static void  get_summary_os_info(char* buf, size_t buflen);

  static void initialize_initial_active_processor_count();

  LINUX_ONLY(static void pd_init_container_support();)

 public:
  static void init(void);                      // Called before command line parsing

  static void init_container_support() {       // Called during command line parsing.
     LINUX_ONLY(pd_init_container_support();)
  }

  static void init_before_ergo(void);          // Called after command line parsing
                                               // before VM ergonomics processing.
  static jint init_2(void);                    // Called after command line parsing
                                               // and VM ergonomics processing

  // unset environment variable
  static bool unsetenv(const char* name);
  // Get environ pointer, platform independently
  static char** get_environ();

  static bool have_special_privileges();

  static jlong  javaTimeMillis();
  static jlong  javaTimeNanos();
  static void   javaTimeNanos_info(jvmtiTimerInfo *info_ptr);
  static void   javaTimeSystemUTC(jlong &seconds, jlong &nanos);
  static void   run_periodic_checks();

  // Returns the elapsed time in seconds since the vm started.
  static double elapsedTime();

  // Returns real time in seconds since an arbitrary point
  // in the past.
  static bool getTimesSecs(double* process_real_time,
                           double* process_user_time,
                           double* process_system_time);

  // Interface to the performance counter
  static jlong elapsed_counter();
  static jlong elapsed_frequency();

  // The "virtual time" of a thread is the amount of time a thread has
  // actually run.  The first function indicates whether the OS supports
  // this functionality for the current thread, and if so the second
  // returns the elapsed virtual time for the current thread.
  static bool supports_vtime();
  static double elapsedVTime();

  // Return current local time in a string (YYYY-MM-DD HH:MM:SS).
  // It is MT safe, but not async-safe, as reading time zone
  // information may require a lock on some platforms.
  static char*      local_time_string(char *buf, size_t buflen);
  static struct tm* localtime_pd     (const time_t* clock, struct tm*  res);
  static struct tm* gmtime_pd        (const time_t* clock, struct tm*  res);

  // "YYYY-MM-DDThh:mm:ss.mmm+zzzz" incl. terminating zero
  static const size_t iso8601_timestamp_size = 29;

  // Fill in buffer with an ISO-8601 string corresponding to the given javaTimeMillis value
  // E.g., YYYY-MM-DDThh:mm:ss.mmm+zzzz.
  // Returns buffer, or NULL if it failed.
  static char* iso8601_time(jlong milliseconds_since_19700101, char* buffer,
                            size_t buffer_length, bool utc = false);

  // Fill in buffer with current local time as an ISO-8601 string.
  // E.g., YYYY-MM-DDThh:mm:ss.mmm+zzzz.
  // Returns buffer, or NULL if it failed.
  static char* iso8601_time(char* buffer, size_t buffer_length, bool utc = false);

  // Interface for detecting multiprocessor system
  static inline bool is_MP() {
    // During bootstrap if _processor_count is not yet initialized
    // we claim to be MP as that is safest. If any platform has a
    // stub generator that might be triggered in this phase and for
    // which being declared MP when in fact not, is a problem - then
    // the bootstrap routine for the stub generator needs to check
    // the processor count directly and leave the bootstrap routine
    // in place until called after initialization has ocurred.
    return (_processor_count != 1);
  }

  static julong available_memory();
  static julong physical_memory();
  static bool has_allocatable_memory_limit(size_t* limit);
  static bool is_server_class_machine();

  // Returns the id of the processor on which the calling thread is currently executing.
  // The returned value is guaranteed to be between 0 and (os::processor_count() - 1).
  static uint processor_id();

  // number of CPUs
  static int processor_count() {
    return _processor_count;
  }
  static void set_processor_count(int count) { _processor_count = count; }

  // Returns the number of CPUs this process is currently allowed to run on.
  // Note that on some OSes this can change dynamically.
  static int active_processor_count();

  // At startup the number of active CPUs this process is allowed to run on.
  // This value does not change dynamically. May be different from active_processor_count().
  static int initial_active_processor_count() {
    assert(_initial_active_processor_count > 0, "Initial active processor count not set yet.");
    return _initial_active_processor_count;
  }

  // Binds the current process to a processor.
  //    Returns true if it worked, false if it didn't.
  static bool bind_to_processor(uint processor_id);

  // Give a name to the current thread.
  static void set_native_thread_name(const char *name);

  // Interface for stack banging (predetect possible stack overflow for
  // exception processing)  There are guard pages, and above that shadow
  // pages for stack overflow checking.
  static bool uses_stack_guard_pages();
  static bool must_commit_stack_guard_pages();
  static void map_stack_shadow_pages(address sp);
  static bool stack_shadow_pages_available(Thread *thread, const methodHandle& method, address sp);

  // Find committed memory region within specified range (start, start + size),
  // return true if found any
  static bool committed_in_range(address start, size_t size, address& committed_start, size_t& committed_size);

  // OS interface to Virtual Memory

  // Return the default page size.
  static int    vm_page_size();

  // The set of page sizes which the VM is allowed to use (may be a subset of
  //  the page sizes actually available on the platform).
  static const PageSizes& page_sizes() { return _page_sizes; }

  // Returns the page size to use for a region of memory.
  // region_size / min_pages will always be greater than or equal to the
  // returned value. The returned value will divide region_size.
  static size_t page_size_for_region_aligned(size_t region_size, size_t min_pages);

  // Returns the page size to use for a region of memory.
  // region_size / min_pages will always be greater than or equal to the
  // returned value. The returned value might not divide region_size.
  static size_t page_size_for_region_unaligned(size_t region_size, size_t min_pages);

  // Return the largest page size that can be used
  static size_t max_page_size() { return page_sizes().largest(); }

  // Return a lower bound for page sizes. Also works before os::init completed.
  static size_t min_page_size() { return 4 * K; }

  // Methods for tracing page sizes returned by the above method.
  // The region_{min,max}_size parameters should be the values
  // passed to page_size_for_region() and page_size should be the result of that
  // call.  The (optional) base and size parameters should come from the
  // ReservedSpace base() and size() methods.
  static void trace_page_sizes(const char* str, const size_t* page_sizes, int count);
  static void trace_page_sizes(const char* str,
                               const size_t region_min_size,
                               const size_t region_max_size,
                               const size_t page_size,
                               const char* base,
                               const size_t size);
  static void trace_page_sizes_for_requested_size(const char* str,
                                                  const size_t requested_size,
                                                  const size_t page_size,
                                                  const size_t alignment,
                                                  const char* base,
                                                  const size_t size);

  static int    vm_allocation_granularity();

  // Reserves virtual memory.
  static char*  reserve_memory(size_t bytes, bool executable = false, MEMFLAGS flags = mtOther);

  // Reserves virtual memory that starts at an address that is aligned to 'alignment'.
  static char*  reserve_memory_aligned(size_t size, size_t alignment, bool executable = false);

  // Attempts to reserve the virtual memory at [addr, addr + bytes).
  // Does not overwrite existing mappings.
  static char*  attempt_reserve_memory_at(char* addr, size_t bytes, bool executable = false);

  static bool   commit_memory(char* addr, size_t bytes, bool executable);
  static bool   commit_memory(char* addr, size_t size, size_t alignment_hint,
                              bool executable);
  // Same as commit_memory() that either succeeds or calls
  // vm_exit_out_of_memory() with the specified mesg.
  static void   commit_memory_or_exit(char* addr, size_t bytes,
                                      bool executable, const char* mesg);
  static void   commit_memory_or_exit(char* addr, size_t size,
                                      size_t alignment_hint,
                                      bool executable, const char* mesg);
  static bool   uncommit_memory(char* addr, size_t bytes, bool executable = false);
  static bool   release_memory(char* addr, size_t bytes);

<<<<<<< HEAD
  static void   cleanup_memory(char* addr, size_t bytes);
=======
  // A diagnostic function to print memory mappings in the given range.
  static void print_memory_mappings(char* addr, size_t bytes, outputStream* st);
  // Prints all mappings
  static void print_memory_mappings(outputStream* st);
>>>>>>> dfacda48

  // Touch memory pages that cover the memory range from start to end (exclusive)
  // to make the OS back the memory range with actual memory.
  // Current implementation may not touch the last page if unaligned addresses
  // are passed.
  static void   pretouch_memory(void* start, void* end, size_t page_size = vm_page_size());

  enum ProtType { MEM_PROT_NONE, MEM_PROT_READ, MEM_PROT_RW, MEM_PROT_RWX };
  static bool   protect_memory(char* addr, size_t bytes, ProtType prot,
                               bool is_committed = true);

  static bool   guard_memory(char* addr, size_t bytes);
  static bool   unguard_memory(char* addr, size_t bytes);
  static bool   create_stack_guard_pages(char* addr, size_t bytes);
  static bool   pd_create_stack_guard_pages(char* addr, size_t bytes);
  static bool   remove_stack_guard_pages(char* addr, size_t bytes);
  // Helper function to create a new file with template jvmheap.XXXXXX.
  // Returns a valid fd on success or else returns -1
  static int create_file_for_heap(const char* dir);
  // Map memory to the file referred by fd. This function is slightly different from map_memory()
  // and is added to be used for implementation of -XX:AllocateHeapAt
  static char* map_memory_to_file(size_t size, int fd);
  static char* map_memory_to_file_aligned(size_t size, size_t alignment, int fd);
  static char* map_memory_to_file(char* base, size_t size, int fd);
  static char* attempt_map_memory_to_file_at(char* base, size_t size, int fd);
  // Replace existing reserved memory with file mapping
  static char* replace_existing_mapping_with_file_mapping(char* base, size_t size, int fd);

  static char*  map_memory(int fd, const char* file_name, size_t file_offset,
                           char *addr, size_t bytes, bool read_only = false,
                           bool allow_exec = false, MEMFLAGS flags = mtNone);
  static char*  remap_memory(int fd, const char* file_name, size_t file_offset,
                             char *addr, size_t bytes, bool read_only,
                             bool allow_exec);
  static bool   unmap_memory(char *addr, size_t bytes);
  static void   free_memory(char *addr, size_t bytes, size_t alignment_hint);
  static void   realign_memory(char *addr, size_t bytes, size_t alignment_hint);

  // NUMA-specific interface
  static bool   numa_has_static_binding();
  static bool   numa_has_group_homing();
  static void   numa_make_local(char *addr, size_t bytes, int lgrp_hint);
  static void   numa_make_global(char *addr, size_t bytes);
  static size_t numa_get_groups_num();
  static size_t numa_get_leaf_groups(int *ids, size_t size);
  static bool   numa_topology_changed();
  static int    numa_get_group_id();
  static int    numa_get_group_id_for_address(const void* address);

  // Page manipulation
  struct page_info {
    size_t size;
    int lgrp_id;
  };
  static bool   get_page_info(char *start, page_info* info);
  static char*  scan_pages(char *start, char* end, page_info* page_expected, page_info* page_found);

  static char*  non_memory_address_word();
  // reserve, commit and pin the entire memory region
  static char*  reserve_memory_special(size_t size, size_t alignment, size_t page_size,
                                       char* addr, bool executable);
  static bool   release_memory_special(char* addr, size_t bytes);
  static void   large_page_init();
  static size_t large_page_size();
  static bool   can_commit_large_page_memory();
  static bool   can_execute_large_page_memory();

  // Check if pointer points to readable memory (by 4-byte read access)
  static bool    is_readable_pointer(const void* p);
  static bool    is_readable_range(const void* from, const void* to);

  // threads

  enum ThreadType {
    vm_thread,
    cgc_thread,        // Concurrent GC thread
    pgc_thread,        // Parallel GC thread
    java_thread,       // Java, CodeCacheSweeper, JVMTIAgent and Service threads.
    compiler_thread,
    watcher_thread,
    asynclog_thread,   // dedicated to flushing logs
    os_thread
  };

  static bool create_thread(Thread* thread,
                            ThreadType thr_type,
                            size_t req_stack_size = 0);

  // The "main thread", also known as "starting thread", is the thread
  // that loads/creates the JVM via JNI_CreateJavaVM.
  static bool create_main_thread(JavaThread* thread);

  // The primordial thread is the initial process thread. The java
  // launcher never uses the primordial thread as the main thread, but
  // applications that host the JVM directly may do so. Some platforms
  // need special-case handling of the primordial thread if it attaches
  // to the VM.
  static bool is_primordial_thread(void)
#if defined(_WINDOWS) || defined(BSD)
    // No way to identify the primordial thread.
    { return false; }
#else
  ;
#endif

  static bool create_attached_thread(JavaThread* thread);
  static void pd_start_thread(Thread* thread);
  static void start_thread(Thread* thread);

  // Returns true if successful.
  static bool signal_thread(Thread* thread, int sig, const char* reason);

  static void free_thread(OSThread* osthread);

  // thread id on Linux/64bit is 64bit, on Windows it's 32bit
  static intx current_thread_id();
  static int current_process_id();

  // Short standalone OS sleep routines suitable for slow path spin loop.
  // Ignores safepoints/suspension/Thread.interrupt() (so keep it short).
  // ms/ns = 0, will sleep for the least amount of time allowed by the OS.
  // Maximum sleep time is just under 1 second.
  static void naked_short_sleep(jlong ms);
  static void naked_short_nanosleep(jlong ns);
  // Longer standalone OS sleep routine - a convenience wrapper around
  // multiple calls to naked_short_sleep. Only for use by non-JavaThreads.
  static void naked_sleep(jlong millis);
  // Never returns, use with CAUTION
  static void infinite_sleep();
  static void naked_yield () ;
  static OSReturn set_priority(Thread* thread, ThreadPriority priority);
  static OSReturn get_priority(const Thread* const thread, ThreadPriority& priority);

  static int pd_self_suspend_thread(Thread* thread);

  static address    fetch_frame_from_context(const void* ucVoid, intptr_t** sp, intptr_t** fp);
  static frame      fetch_frame_from_context(const void* ucVoid);
  static frame      fetch_compiled_frame_from_context(const void* ucVoid);

  static void breakpoint();
  static bool start_debugging(char *buf, int buflen);

  static address current_stack_pointer();
  static address current_stack_base();
  static size_t current_stack_size();

  static void verify_stack_alignment() PRODUCT_RETURN;

  static bool message_box(const char* title, const char* message);

  // run cmd in a separate process and return its exit code; or -1 on failures.
  // Note: only safe to use in fatal error situations.
  // The "prefer_vfork" argument is only used on POSIX platforms to
  // indicate whether vfork should be used instead of fork to spawn the
  // child process (ignored on AIX, which always uses vfork).
  static int fork_and_exec(const char *cmd, bool prefer_vfork = false);

  // Call ::exit() on all platforms but Windows
  static void exit(int num);

  // Terminate the VM, but don't exit the process
  static void shutdown();

  // Terminate with an error.  Default is to generate a core file on platforms
  // that support such things.  This calls shutdown() and then aborts.
  static void abort(bool dump_core, void *siginfo, const void *context);
  static void abort(bool dump_core = true);

  // Die immediately, no exit hook, no abort hook, no cleanup.
  // Dump a core file, if possible, for debugging. os::abort() is the
  // preferred means to abort the VM on error. os::die() should only
  // be called if something has gone badly wrong. CreateCoredumpOnCrash
  // is intentionally not honored by this function.
  static void die();

  // File i/o operations
  static int open(const char *path, int oflag, int mode);
  static FILE* open(int fd, const char* mode);
  static FILE* fopen(const char* path, const char* mode);
  static int close(int fd);
  static jlong lseek(int fd, jlong offset, int whence);
  // This function, on Windows, canonicalizes a given path (see os_windows.cpp for details).
  // On Posix, this function is a noop: it does not change anything and just returns
  // the input pointer.
  static char* native_path(char *path);
  static int ftruncate(int fd, jlong length);
  static int fsync(int fd);
  static int available(int fd, jlong *bytes);
  static int get_fileno(FILE* fp);
  static void flockfile(FILE* fp);
  static void funlockfile(FILE* fp);

  static int compare_file_modified_times(const char* file1, const char* file2);

  static bool same_files(const char* file1, const char* file2);

  //File i/o operations

  static ssize_t read(int fd, void *buf, unsigned int nBytes);
  static ssize_t read_at(int fd, void *buf, unsigned int nBytes, jlong offset);
  static size_t write(int fd, const void *buf, unsigned int nBytes);

  // Reading directories.
  static DIR*           opendir(const char* dirname);
  static struct dirent* readdir(DIR* dirp);
  static int            closedir(DIR* dirp);

  // Dynamic library extension
  static const char*    dll_file_extension();

  static const char*    get_temp_directory();
  static const char*    get_current_directory(char *buf, size_t buflen);

  // Builds the platform-specific name of a library.
  // Returns false if the buffer is too small.
  static bool           dll_build_name(char* buffer, size_t size,
                                       const char* fname);

  // Builds a platform-specific full library path given an ld path and
  // unadorned library name. Returns true if the buffer contains a full
  // path to an existing file, false otherwise. If pathname is empty,
  // uses the path to the current directory.
  static bool           dll_locate_lib(char* buffer, size_t size,
                                       const char* pathname, const char* fname);

  // Symbol lookup, find nearest function name; basically it implements
  // dladdr() for all platforms. Name of the nearest function is copied
  // to buf. Distance from its base address is optionally returned as offset.
  // If function name is not found, buf[0] is set to '\0' and offset is
  // set to -1 (if offset is non-NULL).
  static bool dll_address_to_function_name(address addr, char* buf,
                                           int buflen, int* offset,
                                           bool demangle = true);

  // Locate DLL/DSO. On success, full path of the library is copied to
  // buf, and offset is optionally set to be the distance between addr
  // and the library's base address. On failure, buf[0] is set to '\0'
  // and offset is set to -1 (if offset is non-NULL).
  static bool dll_address_to_library_name(address addr, char* buf,
                                          int buflen, int* offset);

  // Given an address, attempt to locate both the symbol and the library it
  // resides in. If at least one of these steps was successful, prints information
  // and returns true.
  // - if no scratch buffer is given, stack is used
  // - shorten_paths: path is omitted from library name
  // - demangle: function name is demangled
  // - strip_arguments: arguments are stripped (requires demangle=true)
  // On success prints either one of:
  // "<function name>+<offset> in <library>"
  // "<function name>+<offset>"
  // "<address> in <library>+<offset>"
  static bool print_function_and_library_name(outputStream* st,
                                              address addr,
                                              char* buf = NULL, int buflen = 0,
                                              bool shorten_paths = true,
                                              bool demangle = true,
                                              bool strip_arguments = false);

  // Find out whether the pc is in the static code for jvm.dll/libjvm.so.
  static bool address_is_in_vm(address addr);

  // Loads .dll/.so and
  // in case of error it checks if .dll/.so was built for the
  // same architecture as HotSpot is running on
  // in case of an error NULL is returned and an error message is stored in ebuf
  static void* dll_load(const char *name, char *ebuf, int ebuflen);

  // lookup symbol in a shared library
  static void* dll_lookup(void* handle, const char* name);

  // Unload library
  static void  dll_unload(void *lib);

  // Callback for loaded module information
  // Input parameters:
  //    char*     module_file_name,
  //    address   module_base_addr,
  //    address   module_top_addr,
  //    void*     param
  typedef int (*LoadedModulesCallbackFunc)(const char *, address, address, void *);

  static int get_loaded_modules_info(LoadedModulesCallbackFunc callback, void *param);

  // Return the handle of this process
  static void* get_default_process_handle();

  // Check for static linked agent library
  static bool find_builtin_agent(AgentLibrary *agent_lib, const char *syms[],
                                 size_t syms_len);

  // Find agent entry point
  static void *find_agent_function(AgentLibrary *agent_lib, bool check_lib,
                                   const char *syms[], size_t syms_len);

  // Provide C99 compliant versions of these functions, since some versions
  // of some platforms don't.
  static int vsnprintf(char* buf, size_t len, const char* fmt, va_list args) ATTRIBUTE_PRINTF(3, 0);
  static int snprintf(char* buf, size_t len, const char* fmt, ...) ATTRIBUTE_PRINTF(3, 4);

  // Get host name in buffer provided
  static bool get_host_name(char* buf, size_t buflen);

  // Print out system information; they are called by fatal error handler.
  // Output format may be different on different platforms.
  static void print_os_info(outputStream* st);
  static void print_os_info_brief(outputStream* st);
  static void print_cpu_info(outputStream* st, char* buf, size_t buflen);
  static void pd_print_cpu_info(outputStream* st, char* buf, size_t buflen);
  static void print_summary_info(outputStream* st, char* buf, size_t buflen);
  static void print_memory_info(outputStream* st);
  static void print_dll_info(outputStream* st);
  static void print_environment_variables(outputStream* st, const char** env_list);
  static void print_context(outputStream* st, const void* context);
  static void print_register_info(outputStream* st, const void* context);
  static bool signal_sent_by_kill(const void* siginfo);
  static void print_siginfo(outputStream* st, const void* siginfo);
  static void print_signal_handlers(outputStream* st, char* buf, size_t buflen);
  static void print_date_and_time(outputStream* st, char* buf, size_t buflen);
  static void print_instructions(outputStream* st, address pc, int unitsize);

  // helper for output of seconds in days , hours and months
  static void print_dhm(outputStream* st, const char* startStr, long sec);

  static void print_location(outputStream* st, intptr_t x, bool verbose = false);
  static size_t lasterror(char *buf, size_t len);
  static int get_last_error();

  // Replacement for strerror().
  // Will return the english description of the error (e.g. "File not found", as
  //  suggested in the POSIX standard.
  // Will return "Unknown error" for an unknown errno value.
  // Will not attempt to localize the returned string.
  // Will always return a valid string which is a static constant.
  // Will not change the value of errno.
  static const char* strerror(int e);

  // Will return the literalized version of the given errno (e.g. "EINVAL"
  //  for EINVAL).
  // Will return "Unknown error" for an unknown errno value.
  // Will always return a valid string which is a static constant.
  // Will not change the value of errno.
  static const char* errno_name(int e);

  // wait for a key press if PauseAtExit is set
  static void wait_for_keypress_at_exit(void);

  // The following two functions are used by fatal error handler to trace
  // native (C) frames. They are not part of frame.hpp/frame.cpp because
  // frame.hpp/cpp assume thread is JavaThread, and also because different
  // OS/compiler may have different convention or provide different API to
  // walk C frames.
  //
  // We don't attempt to become a debugger, so we only follow frames if that
  // does not require a lookup in the unwind table, which is part of the binary
  // file but may be unsafe to read after a fatal error. So on x86, we can
  // only walk stack if %ebp is used as frame pointer; on ia64, it's not
  // possible to walk C stack without having the unwind table.
  static bool is_first_C_frame(frame *fr);
  static frame get_sender_for_C_frame(frame *fr);

  // return current frame. pc() and sp() are set to NULL on failure.
  static frame      current_frame();

  static void print_hex_dump(outputStream* st, address start, address end, int unitsize,
                             int bytes_per_line, address logical_start);
  static void print_hex_dump(outputStream* st, address start, address end, int unitsize) {
    print_hex_dump(st, start, end, unitsize, /*bytes_per_line=*/16, /*logical_start=*/start);
  }

  // returns a string to describe the exception/signal;
  // returns NULL if exception_code is not an OS exception/signal.
  static const char* exception_name(int exception_code, char* buf, size_t buflen);

  // Returns the signal number (e.g. 11) for a given signal name (SIGSEGV).
  static int get_signal_number(const char* signal_name);

  // Returns native Java library, loads if necessary
  static void*    native_java_library();

  // Fills in path to jvm.dll/libjvm.so (used by the Disassembler)
  static void     jvm_path(char *buf, jint buflen);

  // JNI names
  static void     print_jni_name_prefix_on(outputStream* st, int args_size);
  static void     print_jni_name_suffix_on(outputStream* st, int args_size);

  // Init os specific system properties values
  static void init_system_properties_values();

  // IO operations, non-JVM_ version.
  static int stat(const char* path, struct stat* sbuf);
  static bool dir_is_empty(const char* path);

  // IO operations on binary files
  static int create_binary_file(const char* path, bool rewrite_existing);
  static jlong current_file_offset(int fd);
  static jlong seek_to_file_offset(int fd, jlong offset);

  // Retrieve native stack frames.
  // Parameter:
  //   stack:  an array to storage stack pointers.
  //   frames: size of above array.
  //   toSkip: number of stack frames to skip at the beginning.
  // Return: number of stack frames captured.
  static int get_native_stack(address* stack, int size, int toSkip = 0);

  // General allocation (must be MT-safe)
  static void* malloc  (size_t size, MEMFLAGS flags, const NativeCallStack& stack);
  static void* malloc  (size_t size, MEMFLAGS flags);
  static void* realloc (void *memblock, size_t size, MEMFLAGS flag, const NativeCallStack& stack);
  static void* realloc (void *memblock, size_t size, MEMFLAGS flag);

  // handles NULL pointers
  static void  free    (void *memblock);
  static char* strdup(const char *, MEMFLAGS flags = mtInternal);  // Like strdup
  // Like strdup, but exit VM when strdup() returns NULL
  static char* strdup_check_oom(const char*, MEMFLAGS flags = mtInternal);

#ifndef PRODUCT
  static julong num_mallocs;         // # of calls to malloc/realloc
  static julong alloc_bytes;         // # of bytes allocated
  static julong num_frees;           // # of calls to free
  static julong free_bytes;          // # of bytes freed
#endif

  // SocketInterface (ex HPI SocketInterface )
  static int socket(int domain, int type, int protocol);
  static int socket_close(int fd);
  static int recv(int fd, char* buf, size_t nBytes, uint flags);
  static int send(int fd, char* buf, size_t nBytes, uint flags);
  static int raw_send(int fd, char* buf, size_t nBytes, uint flags);
  static int connect(int fd, struct sockaddr* him, socklen_t len);
  static struct hostent* get_host_by_name(char* name);

  // Support for signals (see JVM_RaiseSignal, JVM_RegisterSignal)
  static void  initialize_jdk_signal_support(TRAPS);
  static void  signal_notify(int signal_number);
  static void* signal(int signal_number, void* handler);
  static void  signal_raise(int signal_number);
  static int   signal_wait();
  static void* user_handler();
  static void  terminate_signal_thread();
  static int   sigexitnum_pd();

  // random number generation
  static int random();                     // return 32bit pseudorandom number
  static int next_random(unsigned int rand_seed); // pure version of random()
  static void init_random(unsigned int initval);    // initialize random sequence

  // Structured OS Exception support
  static void os_exception_wrapper(java_call_t f, JavaValue* value, const methodHandle& method, JavaCallArguments* args, JavaThread* thread);

  // On Posix compatible OS it will simply check core dump limits while on Windows
  // it will check if dump file can be created. Check or prepare a core dump to be
  // taken at a later point in the same thread in os::abort(). Use the caller
  // provided buffer as a scratch buffer. The status message which will be written
  // into the error log either is file location or a short error message, depending
  // on the checking result.
  static void check_dump_limit(char* buffer, size_t bufferSize);

  // Get the default path to the core file
  // Returns the length of the string
  static int get_core_path(char* buffer, size_t bufferSize);

  // JVMTI & JVM monitoring and management support
  // The thread_cpu_time() and current_thread_cpu_time() are only
  // supported if is_thread_cpu_time_supported() returns true.

  // Thread CPU Time - return the fast estimate on a platform
  // On Linux   - fast clock_gettime where available - user+sys
  //            - otherwise: very slow /proc fs - user+sys
  // On Windows - GetThreadTimes - user+sys
  static jlong current_thread_cpu_time();
  static jlong thread_cpu_time(Thread* t);

  // Thread CPU Time with user_sys_cpu_time parameter.
  //
  // If user_sys_cpu_time is true, user+sys time is returned.
  // Otherwise, only user time is returned
  static jlong current_thread_cpu_time(bool user_sys_cpu_time);
  static jlong thread_cpu_time(Thread* t, bool user_sys_cpu_time);

  // Return a bunch of info about the timers.
  // Note that the returned info for these two functions may be different
  // on some platforms
  static void current_thread_cpu_time_info(jvmtiTimerInfo *info_ptr);
  static void thread_cpu_time_info(jvmtiTimerInfo *info_ptr);

  static bool is_thread_cpu_time_supported();

  // System loadavg support.  Returns -1 if load average cannot be obtained.
  static int loadavg(double loadavg[], int nelem);

  // Amount beyond the callee frame size that we bang the stack.
  static int extra_bang_size_in_bytes();

  static char** split_path(const char* path, size_t* elements, size_t file_name_length);

  // support for mapping non-volatile memory using MAP_SYNC
  static bool supports_map_sync();

 public:
  class CrashProtectionCallback : public StackObj {
  public:
    virtual void call() = 0;
  };

  // Platform dependent stuff
#ifndef _WINDOWS
# include "os_posix.hpp"
#endif
#include OS_CPU_HEADER(os)
#include OS_HEADER(os)

#ifndef OS_NATIVE_THREAD_CREATION_FAILED_MSG
#define OS_NATIVE_THREAD_CREATION_FAILED_MSG "unable to create native thread: possibly out of memory or process/resource limits reached"
#endif

 public:
#ifndef PLATFORM_PRINT_NATIVE_STACK
  // No platform-specific code for printing the native stack.
  static bool platform_print_native_stack(outputStream* st, const void* context,
                                          char *buf, int buf_size) {
    return false;
  }
#endif

  // debugging support (mostly used by debug.cpp but also fatal error handler)
  static bool find(address pc, outputStream* st = tty); // OS specific function to make sense out of an address

  static bool dont_yield();                     // when true, JVM_Yield() is nop
  static void print_statistics();

  // Thread priority helpers (implemented in OS-specific part)
  static OSReturn set_native_priority(Thread* thread, int native_prio);
  static OSReturn get_native_priority(const Thread* const thread, int* priority_ptr);
  static int java_to_os_priority[CriticalPriority + 1];
  // Hint to the underlying OS that a task switch would not be good.
  // Void return because it's a hint and can fail.
  static const char* native_thread_creation_failed_msg() {
    return OS_NATIVE_THREAD_CREATION_FAILED_MSG;
  }

  // Used at creation if requested by the diagnostic flag PauseAtStartup.
  // Causes the VM to wait until an external stimulus has been applied
  // (for Unix, that stimulus is a signal, for Windows, an external
  // ResumeThread call)
  static void pause();

  // Builds a platform dependent Agent_OnLoad_<libname> function name
  // which is used to find statically linked in agents.
  static char*  build_agent_function_name(const char *sym, const char *cname,
                                          bool is_absolute_path);

  class SuspendedThreadTaskContext {
  public:
    SuspendedThreadTaskContext(Thread* thread, void *ucontext) : _thread(thread), _ucontext(ucontext) {}
    Thread* thread() const { return _thread; }
    void* ucontext() const { return _ucontext; }
  private:
    Thread* _thread;
    void* _ucontext;
  };

  class SuspendedThreadTask {
  public:
    SuspendedThreadTask(Thread* thread) : _thread(thread), _done(false) {}
    void run();
    bool is_done() { return _done; }
    virtual void do_task(const SuspendedThreadTaskContext& context) = 0;
  protected:
    ~SuspendedThreadTask() {}
  private:
    void internal_do_task();
    Thread* _thread;
    bool _done;
  };

#if defined(__APPLE__) && defined(AARCH64)
  // Enables write or execute access to writeable and executable pages.
  static void current_thread_enable_wx(WXMode mode);
#endif // __APPLE__ && AARCH64

#ifndef _WINDOWS
  // Suspend/resume support
  // Protocol:
  //
  // a thread starts in SR_RUNNING
  //
  // SR_RUNNING can go to
  //   * SR_SUSPEND_REQUEST when the WatcherThread wants to suspend it
  // SR_SUSPEND_REQUEST can go to
  //   * SR_RUNNING if WatcherThread decides it waited for SR_SUSPENDED too long (timeout)
  //   * SR_SUSPENDED if the stopped thread receives the signal and switches state
  // SR_SUSPENDED can go to
  //   * SR_WAKEUP_REQUEST when the WatcherThread has done the work and wants to resume
  // SR_WAKEUP_REQUEST can go to
  //   * SR_RUNNING when the stopped thread receives the signal
  //   * SR_WAKEUP_REQUEST on timeout (resend the signal and try again)
  class SuspendResume {
   public:
    enum State {
      SR_RUNNING,
      SR_SUSPEND_REQUEST,
      SR_SUSPENDED,
      SR_WAKEUP_REQUEST
    };

  private:
    volatile State _state;

  private:
    /* try to switch state from state "from" to state "to"
     * returns the state set after the method is complete
     */
    State switch_state(State from, State to);

  public:
    SuspendResume() : _state(SR_RUNNING) { }

    State state() const { return _state; }

    State request_suspend() {
      return switch_state(SR_RUNNING, SR_SUSPEND_REQUEST);
    }

    State cancel_suspend() {
      return switch_state(SR_SUSPEND_REQUEST, SR_RUNNING);
    }

    State suspended() {
      return switch_state(SR_SUSPEND_REQUEST, SR_SUSPENDED);
    }

    State request_wakeup() {
      return switch_state(SR_SUSPENDED, SR_WAKEUP_REQUEST);
    }

    State running() {
      return switch_state(SR_WAKEUP_REQUEST, SR_RUNNING);
    }

    bool is_running() const {
      return _state == SR_RUNNING;
    }

    bool is_suspended() const {
      return _state == SR_SUSPENDED;
    }
  };
#endif // !WINDOWS

 protected:
  static volatile unsigned int _rand_seed;    // seed for random number generator
  static int _processor_count;                // number of processors
  static int _initial_active_processor_count; // number of active processors during initialization.

  static char* format_boot_path(const char* format_string,
                                const char* home,
                                int home_len,
                                char fileSep,
                                char pathSep);
  static bool set_boot_path(char fileSep, char pathSep);

};

// Note that "PAUSE" is almost always used with synchronization
// so arguably we should provide Atomic::SpinPause() instead
// of the global SpinPause() with C linkage.
// It'd also be eligible for inlining on many platforms.

extern "C" int SpinPause();

#endif // SHARE_RUNTIME_OS_HPP<|MERGE_RESOLUTION|>--- conflicted
+++ resolved
@@ -366,14 +366,12 @@
   static bool   uncommit_memory(char* addr, size_t bytes, bool executable = false);
   static bool   release_memory(char* addr, size_t bytes);
 
-<<<<<<< HEAD
   static void   cleanup_memory(char* addr, size_t bytes);
-=======
+
   // A diagnostic function to print memory mappings in the given range.
   static void print_memory_mappings(char* addr, size_t bytes, outputStream* st);
   // Prints all mappings
   static void print_memory_mappings(outputStream* st);
->>>>>>> dfacda48
 
   // Touch memory pages that cover the memory range from start to end (exclusive)
   // to make the OS back the memory range with actual memory.
