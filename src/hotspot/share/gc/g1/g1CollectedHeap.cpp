--- conflicted
+++ resolved
@@ -1,10 +1,6 @@
 /*
-<<<<<<< HEAD
- * Copyright (c) 2001, 2020, Oracle and/or its affiliates. All rights reserved.
- * Copyright (c) 2019, Azul Systems, Inc. All rights reserved.
-=======
  * Copyright (c) 2001, 2021, Oracle and/or its affiliates. All rights reserved.
->>>>>>> dfacda48
+ * Copyright (c) 2019, 2021, Azul Systems, Inc. All rights reserved.
  * DO NOT ALTER OR REMOVE COPYRIGHT NOTICES OR THIS FILE HEADER.
  *
  * This code is free software; you can redistribute it and/or modify it
@@ -1158,85 +1154,6 @@
 void G1CollectedHeap::resize_heap_if_necessary() {
   assert_at_safepoint_on_vm_thread();
 
-<<<<<<< HEAD
-  // Capacity, free and used after the GC counted as full regions to
-  // include the waste in the following calculations.
-  const size_t capacity_after_gc = capacity();
-  const size_t used_after_gc = capacity_after_gc - unused_committed_regions_in_bytes();
-
-  // This is enforced in arguments.cpp.
-  assert(MinHeapFreeRatio <= MaxHeapFreeRatio,
-         "otherwise the code below doesn't make sense");
-
-  // We don't have floating point command-line arguments
-  const double minimum_free_percentage = (double) MinHeapFreeRatio / 100.0;
-  const double maximum_used_percentage = 1.0 - minimum_free_percentage;
-  const double maximum_free_percentage = (double) MaxHeapFreeRatio / 100.0;
-  const double minimum_used_percentage = 1.0 - maximum_free_percentage;
-
-  // We have to be careful here as these two calculations can overflow
-  // 32-bit size_t's.
-  double used_after_gc_d = (double) used_after_gc;
-  double minimum_desired_capacity_d = used_after_gc_d / maximum_used_percentage;
-  double maximum_desired_capacity_d = used_after_gc_d / minimum_used_percentage;
-
-  // Let's make sure that they are both under the max heap size, which
-  // by default will make them fit into a size_t.
-  double desired_capacity_upper_bound = (double) MaxHeapSize;
-  minimum_desired_capacity_d = MIN2(minimum_desired_capacity_d,
-                                    desired_capacity_upper_bound);
-  maximum_desired_capacity_d = MIN2(maximum_desired_capacity_d,
-                                    desired_capacity_upper_bound);
-
-  // We can now safely turn them into size_t's.
-  size_t minimum_desired_capacity = (size_t) minimum_desired_capacity_d;
-  size_t maximum_desired_capacity = (size_t) maximum_desired_capacity_d;
-
-  // This assert only makes sense here, before we adjust them
-  // with respect to the min and max heap size.
-  assert(minimum_desired_capacity <= maximum_desired_capacity,
-         "minimum_desired_capacity = " SIZE_FORMAT ", "
-         "maximum_desired_capacity = " SIZE_FORMAT,
-         minimum_desired_capacity, maximum_desired_capacity);
-
-  // Should not be greater than the heap max size. No need to adjust
-  // it with respect to the heap min size as it's a lower bound (i.e.,
-  // we'll try to make the capacity larger than it, not smaller).
-  minimum_desired_capacity = MIN2(minimum_desired_capacity, MaxHeapSize);
-  // Should not be less than the heap min size. No need to adjust it
-  // with respect to the heap max size as it's an upper bound (i.e.,
-  // we'll try to make the capacity smaller than it, not greater).
-  maximum_desired_capacity =  MAX2(maximum_desired_capacity, MinHeapSize);
-
-  if (Universe::heap()->do_cleanup_unused()) {
-    // HeapRegionManager::shrink_by do not allow remove all regions.
-    // Make sure at least one is there.
-    maximum_desired_capacity = HeapRegion::GrainBytes;
-  }
-
-  if (capacity_after_gc < minimum_desired_capacity) {
-    // Don't expand unless it's significant
-    size_t expand_bytes = minimum_desired_capacity - capacity_after_gc;
-
-    log_debug(gc, ergo, heap)("Attempt heap expansion (capacity lower than min desired capacity). "
-                              "Capacity: " SIZE_FORMAT "B occupancy: " SIZE_FORMAT "B live: " SIZE_FORMAT "B "
-                              "min_desired_capacity: " SIZE_FORMAT "B (" UINTX_FORMAT " %%)",
-                              capacity_after_gc, used_after_gc, used(), minimum_desired_capacity, MinHeapFreeRatio);
-
-    expand(expand_bytes, _workers);
-
-    // No expansion, now see if we want to shrink
-  } else if (capacity_after_gc > maximum_desired_capacity) {
-    // Capacity too large, compute shrinking size
-    size_t shrink_bytes = capacity_after_gc - maximum_desired_capacity;
-
-    log_debug(gc, ergo, heap)("Attempt heap shrinking (capacity higher than max desired capacity). "
-                              "Capacity: " SIZE_FORMAT "B occupancy: " SIZE_FORMAT "B live: " SIZE_FORMAT "B "
-                              "maximum_desired_capacity: " SIZE_FORMAT "B (" UINTX_FORMAT " %%)",
-                              capacity_after_gc, used_after_gc, used(), maximum_desired_capacity, MaxHeapFreeRatio);
-
-    shrink(shrink_bytes);
-=======
   bool should_expand;
   size_t resize_amount = _heap_sizing_policy->full_collection_resize_amount(should_expand);
 
@@ -1246,7 +1163,6 @@
     expand(resize_amount, _workers);
   } else {
     shrink(resize_amount);
->>>>>>> dfacda48
   }
 }
 
