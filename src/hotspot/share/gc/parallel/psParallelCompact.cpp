/*
<<<<<<< HEAD
 * Copyright (c) 2005, 2021, Oracle and/or its affiliates. All rights reserved.
 * Copyright (c) 2019, 2021, Azul Systems, Inc. All rights reserved.
=======
 * Copyright (c) 2005, 2023, Oracle and/or its affiliates. All rights reserved.
>>>>>>> 7dd47998
 * DO NOT ALTER OR REMOVE COPYRIGHT NOTICES OR THIS FILE HEADER.
 *
 * This code is free software; you can redistribute it and/or modify it
 * under the terms of the GNU General Public License version 2 only, as
 * published by the Free Software Foundation.
 *
 * This code is distributed in the hope that it will be useful, but WITHOUT
 * ANY WARRANTY; without even the implied warranty of MERCHANTABILITY or
 * FITNESS FOR A PARTICULAR PURPOSE.  See the GNU General Public License
 * version 2 for more details (a copy is included in the LICENSE file that
 * accompanied this code).
 *
 * You should have received a copy of the GNU General Public License version
 * 2 along with this work; if not, write to the Free Software Foundation,
 * Inc., 51 Franklin St, Fifth Floor, Boston, MA 02110-1301 USA.
 *
 * Please contact Oracle, 500 Oracle Parkway, Redwood Shores, CA 94065 USA
 * or visit www.oracle.com if you need additional information or have any
 * questions.
 *
 */

#include "precompiled.hpp"
#include "classfile/classLoaderDataGraph.hpp"
#include "classfile/javaClasses.inline.hpp"
#include "classfile/stringTable.hpp"
#include "classfile/symbolTable.hpp"
#include "classfile/systemDictionary.hpp"
#include "code/codeCache.hpp"
#include "compiler/oopMap.hpp"
#include "gc/parallel/parallelArguments.hpp"
#include "gc/parallel/parallelScavengeHeap.inline.hpp"
#include "gc/parallel/parMarkBitMap.inline.hpp"
#include "gc/parallel/psAdaptiveSizePolicy.hpp"
#include "gc/parallel/psCompactionManager.inline.hpp"
#include "gc/parallel/psOldGen.hpp"
#include "gc/parallel/psParallelCompact.inline.hpp"
#include "gc/parallel/psPromotionManager.inline.hpp"
#include "gc/parallel/psRootType.hpp"
#include "gc/parallel/psScavenge.hpp"
#include "gc/parallel/psStringDedup.hpp"
#include "gc/parallel/psYoungGen.hpp"
#include "gc/shared/gcCause.hpp"
#include "gc/shared/gcHeapSummary.hpp"
#include "gc/shared/gcId.hpp"
#include "gc/shared/gcLocker.hpp"
#include "gc/shared/gcTimer.hpp"
#include "gc/shared/gcTrace.hpp"
#include "gc/shared/gcTraceTime.inline.hpp"
#include "gc/shared/isGCActiveMark.hpp"
#include "gc/shared/oopStorage.inline.hpp"
#include "gc/shared/oopStorageSet.inline.hpp"
#include "gc/shared/oopStorageSetParState.inline.hpp"
#include "gc/shared/referencePolicy.hpp"
#include "gc/shared/referenceProcessor.hpp"
#include "gc/shared/referenceProcessorPhaseTimes.hpp"
#include "gc/shared/spaceDecorator.inline.hpp"
#include "gc/shared/taskTerminator.hpp"
#include "gc/shared/weakProcessor.inline.hpp"
#include "gc/shared/workerPolicy.hpp"
#include "gc/shared/workerThread.hpp"
#include "gc/shared/workerUtils.hpp"
#include "logging/log.hpp"
#include "memory/iterator.inline.hpp"
#include "memory/metaspaceUtils.hpp"
#include "memory/resourceArea.hpp"
#include "memory/universe.hpp"
#include "oops/access.inline.hpp"
#include "oops/instanceClassLoaderKlass.inline.hpp"
#include "oops/instanceKlass.inline.hpp"
#include "oops/instanceMirrorKlass.inline.hpp"
#include "oops/methodData.hpp"
#include "oops/objArrayKlass.inline.hpp"
#include "oops/oop.inline.hpp"
#include "runtime/atomic.hpp"
#include "runtime/handles.inline.hpp"
#include "runtime/java.hpp"
#include "runtime/safepoint.hpp"
#include "runtime/threads.hpp"
#include "runtime/vmThread.hpp"
#include "services/memTracker.hpp"
#include "services/memoryService.hpp"
#include "utilities/align.hpp"
#include "utilities/debug.hpp"
#include "utilities/events.hpp"
#include "utilities/formatBuffer.hpp"
#include "utilities/macros.hpp"
#include "utilities/stack.inline.hpp"
#if INCLUDE_JVMCI
#include "jvmci/jvmci.hpp"
#endif

#include <math.h>

// All sizes are in HeapWords.
const size_t ParallelCompactData::Log2RegionSize  = 16; // 64K words
const size_t ParallelCompactData::RegionSize      = (size_t)1 << Log2RegionSize;
const size_t ParallelCompactData::RegionSizeBytes =
  RegionSize << LogHeapWordSize;
const size_t ParallelCompactData::RegionSizeOffsetMask = RegionSize - 1;
const size_t ParallelCompactData::RegionAddrOffsetMask = RegionSizeBytes - 1;
const size_t ParallelCompactData::RegionAddrMask       = ~RegionAddrOffsetMask;

const size_t ParallelCompactData::Log2BlockSize   = 7; // 128 words
const size_t ParallelCompactData::BlockSize       = (size_t)1 << Log2BlockSize;
const size_t ParallelCompactData::BlockSizeBytes  =
  BlockSize << LogHeapWordSize;
const size_t ParallelCompactData::BlockSizeOffsetMask = BlockSize - 1;
const size_t ParallelCompactData::BlockAddrOffsetMask = BlockSizeBytes - 1;
const size_t ParallelCompactData::BlockAddrMask       = ~BlockAddrOffsetMask;

const size_t ParallelCompactData::BlocksPerRegion = RegionSize / BlockSize;
const size_t ParallelCompactData::Log2BlocksPerRegion =
  Log2RegionSize - Log2BlockSize;

const ParallelCompactData::RegionData::region_sz_t
ParallelCompactData::RegionData::dc_shift = 27;

const ParallelCompactData::RegionData::region_sz_t
ParallelCompactData::RegionData::dc_mask = ~0U << dc_shift;

const ParallelCompactData::RegionData::region_sz_t
ParallelCompactData::RegionData::dc_one = 0x1U << dc_shift;

const ParallelCompactData::RegionData::region_sz_t
ParallelCompactData::RegionData::los_mask = ~dc_mask;

const ParallelCompactData::RegionData::region_sz_t
ParallelCompactData::RegionData::dc_claimed = 0x8U << dc_shift;

const ParallelCompactData::RegionData::region_sz_t
ParallelCompactData::RegionData::dc_completed = 0xcU << dc_shift;

SpaceInfo PSParallelCompact::_space_info[PSParallelCompact::last_space_id];

SpanSubjectToDiscoveryClosure PSParallelCompact::_span_based_discoverer;
ReferenceProcessor* PSParallelCompact::_ref_processor = nullptr;

double PSParallelCompact::_dwl_mean;
double PSParallelCompact::_dwl_std_dev;
double PSParallelCompact::_dwl_first_term;
double PSParallelCompact::_dwl_adjustment;
#ifdef  ASSERT
bool   PSParallelCompact::_dwl_initialized = false;
#endif  // #ifdef ASSERT

void SplitInfo::record(size_t src_region_idx, size_t partial_obj_size,
                       HeapWord* destination)
{
  assert(src_region_idx != 0, "invalid src_region_idx");
  assert(partial_obj_size != 0, "invalid partial_obj_size argument");
  assert(destination != nullptr, "invalid destination argument");

  _src_region_idx = src_region_idx;
  _partial_obj_size = partial_obj_size;
  _destination = destination;

  // These fields may not be updated below, so make sure they're clear.
  assert(_dest_region_addr == nullptr, "should have been cleared");
  assert(_first_src_addr == nullptr, "should have been cleared");

  // Determine the number of destination regions for the partial object.
  HeapWord* const last_word = destination + partial_obj_size - 1;
  const ParallelCompactData& sd = PSParallelCompact::summary_data();
  HeapWord* const beg_region_addr = sd.region_align_down(destination);
  HeapWord* const end_region_addr = sd.region_align_down(last_word);

  if (beg_region_addr == end_region_addr) {
    // One destination region.
    _destination_count = 1;
    if (end_region_addr == destination) {
      // The destination falls on a region boundary, thus the first word of the
      // partial object will be the first word copied to the destination region.
      _dest_region_addr = end_region_addr;
      _first_src_addr = sd.region_to_addr(src_region_idx);
    }
  } else {
    // Two destination regions.  When copied, the partial object will cross a
    // destination region boundary, so a word somewhere within the partial
    // object will be the first word copied to the second destination region.
    _destination_count = 2;
    _dest_region_addr = end_region_addr;
    const size_t ofs = pointer_delta(end_region_addr, destination);
    assert(ofs < _partial_obj_size, "sanity");
    _first_src_addr = sd.region_to_addr(src_region_idx) + ofs;
  }
}

void SplitInfo::clear()
{
  _src_region_idx = 0;
  _partial_obj_size = 0;
  _destination = nullptr;
  _destination_count = 0;
  _dest_region_addr = nullptr;
  _first_src_addr = nullptr;
  assert(!is_valid(), "sanity");
}

#ifdef  ASSERT
void SplitInfo::verify_clear()
{
  assert(_src_region_idx == 0, "not clear");
  assert(_partial_obj_size == 0, "not clear");
  assert(_destination == nullptr, "not clear");
  assert(_destination_count == 0, "not clear");
  assert(_dest_region_addr == nullptr, "not clear");
  assert(_first_src_addr == nullptr, "not clear");
}
#endif  // #ifdef ASSERT


void PSParallelCompact::print_on_error(outputStream* st) {
  _mark_bitmap.print_on_error(st);
}

#ifndef PRODUCT
const char* PSParallelCompact::space_names[] = {
  "old ", "eden", "from", "to  "
};

void PSParallelCompact::print_region_ranges() {
  if (!log_develop_is_enabled(Trace, gc, compaction)) {
    return;
  }
  Log(gc, compaction) log;
  ResourceMark rm;
  LogStream ls(log.trace());
  Universe::print_on(&ls);
  log.trace("space  bottom     top        end        new_top");
  log.trace("------ ---------- ---------- ---------- ----------");

  for (unsigned int id = 0; id < last_space_id; ++id) {
    const MutableSpace* space = _space_info[id].space();
    log.trace("%u %s "
              SIZE_FORMAT_W(10) " " SIZE_FORMAT_W(10) " "
              SIZE_FORMAT_W(10) " " SIZE_FORMAT_W(10) " ",
              id, space_names[id],
              summary_data().addr_to_region_idx(space->bottom()),
              summary_data().addr_to_region_idx(space->top()),
              summary_data().addr_to_region_idx(space->end()),
              summary_data().addr_to_region_idx(_space_info[id].new_top()));
  }
}

void
print_generic_summary_region(size_t i, const ParallelCompactData::RegionData* c)
{
#define REGION_IDX_FORMAT        SIZE_FORMAT_W(7)
#define REGION_DATA_FORMAT       SIZE_FORMAT_W(5)

  ParallelCompactData& sd = PSParallelCompact::summary_data();
  size_t dci = c->destination() ? sd.addr_to_region_idx(c->destination()) : 0;
  log_develop_trace(gc, compaction)(
      REGION_IDX_FORMAT " " PTR_FORMAT " "
      REGION_IDX_FORMAT " " PTR_FORMAT " "
      REGION_DATA_FORMAT " " REGION_DATA_FORMAT " "
      REGION_DATA_FORMAT " " REGION_IDX_FORMAT " %d",
      i, p2i(c->data_location()), dci, p2i(c->destination()),
      c->partial_obj_size(), c->live_obj_size(),
      c->data_size(), c->source_region(), c->destination_count());

#undef  REGION_IDX_FORMAT
#undef  REGION_DATA_FORMAT
}

void
print_generic_summary_data(ParallelCompactData& summary_data,
                           HeapWord* const beg_addr,
                           HeapWord* const end_addr)
{
  size_t total_words = 0;
  size_t i = summary_data.addr_to_region_idx(beg_addr);
  const size_t last = summary_data.addr_to_region_idx(end_addr);
  HeapWord* pdest = 0;

  while (i < last) {
    ParallelCompactData::RegionData* c = summary_data.region(i);
    if (c->data_size() != 0 || c->destination() != pdest) {
      print_generic_summary_region(i, c);
      total_words += c->data_size();
      pdest = c->destination();
    }
    ++i;
  }

  log_develop_trace(gc, compaction)("summary_data_bytes=" SIZE_FORMAT, total_words * HeapWordSize);
}

void
PSParallelCompact::print_generic_summary_data(ParallelCompactData& summary_data,
                                              HeapWord* const beg_addr,
                                              HeapWord* const end_addr) {
  ::print_generic_summary_data(summary_data,beg_addr, end_addr);
}

void
print_generic_summary_data(ParallelCompactData& summary_data,
                           SpaceInfo* space_info)
{
  if (!log_develop_is_enabled(Trace, gc, compaction)) {
    return;
  }

  for (unsigned int id = 0; id < PSParallelCompact::last_space_id; ++id) {
    const MutableSpace* space = space_info[id].space();
    print_generic_summary_data(summary_data, space->bottom(),
                               MAX2(space->top(), space_info[id].new_top()));
  }
}

void
print_initial_summary_data(ParallelCompactData& summary_data,
                           const MutableSpace* space) {
  if (space->top() == space->bottom()) {
    return;
  }

  const size_t region_size = ParallelCompactData::RegionSize;
  typedef ParallelCompactData::RegionData RegionData;
  HeapWord* const top_aligned_up = summary_data.region_align_up(space->top());
  const size_t end_region = summary_data.addr_to_region_idx(top_aligned_up);
  const RegionData* c = summary_data.region(end_region - 1);
  HeapWord* end_addr = c->destination() + c->data_size();
  const size_t live_in_space = pointer_delta(end_addr, space->bottom());

  // Print (and count) the full regions at the beginning of the space.
  size_t full_region_count = 0;
  size_t i = summary_data.addr_to_region_idx(space->bottom());
  while (i < end_region && summary_data.region(i)->data_size() == region_size) {
    ParallelCompactData::RegionData* c = summary_data.region(i);
    log_develop_trace(gc, compaction)(
        SIZE_FORMAT_W(5) " " PTR_FORMAT " " SIZE_FORMAT_W(5) " " SIZE_FORMAT_W(5) " " SIZE_FORMAT_W(5) " " SIZE_FORMAT_W(5) " %d",
        i, p2i(c->destination()),
        c->partial_obj_size(), c->live_obj_size(),
        c->data_size(), c->source_region(), c->destination_count());
    ++full_region_count;
    ++i;
  }

  size_t live_to_right = live_in_space - full_region_count * region_size;

  double max_reclaimed_ratio = 0.0;
  size_t max_reclaimed_ratio_region = 0;
  size_t max_dead_to_right = 0;
  size_t max_live_to_right = 0;

  // Print the 'reclaimed ratio' for regions while there is something live in
  // the region or to the right of it.  The remaining regions are empty (and
  // uninteresting), and computing the ratio will result in division by 0.
  while (i < end_region && live_to_right > 0) {
    c = summary_data.region(i);
    HeapWord* const region_addr = summary_data.region_to_addr(i);
    const size_t used_to_right = pointer_delta(space->top(), region_addr);
    const size_t dead_to_right = used_to_right - live_to_right;
    const double reclaimed_ratio = double(dead_to_right) / live_to_right;

    if (reclaimed_ratio > max_reclaimed_ratio) {
            max_reclaimed_ratio = reclaimed_ratio;
            max_reclaimed_ratio_region = i;
            max_dead_to_right = dead_to_right;
            max_live_to_right = live_to_right;
    }

    ParallelCompactData::RegionData* c = summary_data.region(i);
    log_develop_trace(gc, compaction)(
        SIZE_FORMAT_W(5) " " PTR_FORMAT " " SIZE_FORMAT_W(5) " " SIZE_FORMAT_W(5) " " SIZE_FORMAT_W(5) " " SIZE_FORMAT_W(5) " %d"
        "%12.10f " SIZE_FORMAT_W(10) " " SIZE_FORMAT_W(10),
        i, p2i(c->destination()),
        c->partial_obj_size(), c->live_obj_size(),
        c->data_size(), c->source_region(), c->destination_count(),
        reclaimed_ratio, dead_to_right, live_to_right);


    live_to_right -= c->data_size();
    ++i;
  }

  // Any remaining regions are empty.  Print one more if there is one.
  if (i < end_region) {
    ParallelCompactData::RegionData* c = summary_data.region(i);
    log_develop_trace(gc, compaction)(
        SIZE_FORMAT_W(5) " " PTR_FORMAT " " SIZE_FORMAT_W(5) " " SIZE_FORMAT_W(5) " " SIZE_FORMAT_W(5) " " SIZE_FORMAT_W(5) " %d",
         i, p2i(c->destination()),
         c->partial_obj_size(), c->live_obj_size(),
         c->data_size(), c->source_region(), c->destination_count());
  }

  log_develop_trace(gc, compaction)("max:  " SIZE_FORMAT_W(4) " d2r=" SIZE_FORMAT_W(10) " l2r=" SIZE_FORMAT_W(10) " max_ratio=%14.12f",
                                    max_reclaimed_ratio_region, max_dead_to_right, max_live_to_right, max_reclaimed_ratio);
}

void
print_initial_summary_data(ParallelCompactData& summary_data,
                           SpaceInfo* space_info) {
  if (!log_develop_is_enabled(Trace, gc, compaction)) {
    return;
  }

  unsigned int id = PSParallelCompact::old_space_id;
  const MutableSpace* space;
  do {
    space = space_info[id].space();
    print_initial_summary_data(summary_data, space);
  } while (++id < PSParallelCompact::eden_space_id);

  do {
    space = space_info[id].space();
    print_generic_summary_data(summary_data, space->bottom(), space->top());
  } while (++id < PSParallelCompact::last_space_id);
}
#endif  // #ifndef PRODUCT

ParallelCompactData::ParallelCompactData() :
  _region_start(nullptr),
  DEBUG_ONLY(_region_end(nullptr) COMMA)
  _region_vspace(nullptr),
  _reserved_byte_size(0),
  _region_data(nullptr),
  _region_count(0),
  _block_vspace(nullptr),
  _block_data(nullptr),
  _block_count(0) {}

bool ParallelCompactData::initialize(MemRegion covered_region)
{
  _region_start = covered_region.start();
  const size_t region_size = covered_region.word_size();
  DEBUG_ONLY(_region_end = _region_start + region_size;)

  assert(region_align_down(_region_start) == _region_start,
         "region start not aligned");

  bool result = initialize_region_data(region_size) && initialize_block_data();
  return result;
}

PSVirtualSpace*
ParallelCompactData::create_vspace(size_t count, size_t element_size)
{
  const size_t raw_bytes = count * element_size;
  const size_t page_sz = os::page_size_for_region_aligned(raw_bytes, 10);
  const size_t granularity = os::vm_allocation_granularity();
  _reserved_byte_size = align_up(raw_bytes, MAX2(page_sz, granularity));

  const size_t rs_align = page_sz == os::vm_page_size() ? 0 :
    MAX2(page_sz, granularity);
  ReservedSpace rs(_reserved_byte_size, rs_align, page_sz);
  os::trace_page_sizes("Parallel Compact Data", raw_bytes, raw_bytes, rs.base(),
                       rs.size(), page_sz);

  MemTracker::record_virtual_memory_type((address)rs.base(), mtGC);

  PSVirtualSpace* vspace = new PSVirtualSpace(rs, page_sz);
  if (vspace != 0) {
    if (vspace->expand_by(_reserved_byte_size)) {
      return vspace;
    }
    delete vspace;
    // Release memory reserved in the space.
    rs.release();
  }

  return 0;
}

bool ParallelCompactData::initialize_region_data(size_t region_size)
{
  assert((region_size & RegionSizeOffsetMask) == 0,
         "region size not a multiple of RegionSize");

  const size_t count = region_size >> Log2RegionSize;
  _region_vspace = create_vspace(count, sizeof(RegionData));
  if (_region_vspace != 0) {
    _region_data = (RegionData*)_region_vspace->reserved_low_addr();
    _region_count = count;
    return true;
  }
  return false;
}

bool ParallelCompactData::initialize_block_data()
{
  assert(_region_count != 0, "region data must be initialized first");
  const size_t count = _region_count << Log2BlocksPerRegion;
  _block_vspace = create_vspace(count, sizeof(BlockData));
  if (_block_vspace != 0) {
    _block_data = (BlockData*)_block_vspace->reserved_low_addr();
    _block_count = count;
    return true;
  }
  return false;
}

void ParallelCompactData::clear()
{
  memset(_region_data, 0, _region_vspace->committed_size());
  memset(_block_data, 0, _block_vspace->committed_size());
}

void ParallelCompactData::clear_range(size_t beg_region, size_t end_region) {
  assert(beg_region <= _region_count, "beg_region out of range");
  assert(end_region <= _region_count, "end_region out of range");
  assert(RegionSize % BlockSize == 0, "RegionSize not a multiple of BlockSize");

  const size_t region_cnt = end_region - beg_region;
  memset(_region_data + beg_region, 0, region_cnt * sizeof(RegionData));

  const size_t beg_block = beg_region * BlocksPerRegion;
  const size_t block_cnt = region_cnt * BlocksPerRegion;
  memset(_block_data + beg_block, 0, block_cnt * sizeof(BlockData));
}

HeapWord* ParallelCompactData::partial_obj_end(size_t region_idx) const
{
  const RegionData* cur_cp = region(region_idx);
  const RegionData* const end_cp = region(region_count() - 1);

  HeapWord* result = region_to_addr(region_idx);
  if (cur_cp < end_cp) {
    do {
      result += cur_cp->partial_obj_size();
    } while (cur_cp->partial_obj_size() == RegionSize && ++cur_cp < end_cp);
  }
  return result;
}

void ParallelCompactData::add_obj(HeapWord* addr, size_t len)
{
  const size_t obj_ofs = pointer_delta(addr, _region_start);
  const size_t beg_region = obj_ofs >> Log2RegionSize;
  // end_region is inclusive
  const size_t end_region = (obj_ofs + len - 1) >> Log2RegionSize;

  if (beg_region == end_region) {
    // All in one region.
    _region_data[beg_region].add_live_obj(len);
    return;
  }

  // First region.
  const size_t beg_ofs = region_offset(addr);
  _region_data[beg_region].add_live_obj(RegionSize - beg_ofs);

  // Middle regions--completely spanned by this object.
  for (size_t region = beg_region + 1; region < end_region; ++region) {
    _region_data[region].set_partial_obj_size(RegionSize);
    _region_data[region].set_partial_obj_addr(addr);
  }

  // Last region.
  const size_t end_ofs = region_offset(addr + len - 1);
  _region_data[end_region].set_partial_obj_size(end_ofs + 1);
  _region_data[end_region].set_partial_obj_addr(addr);
}

void
ParallelCompactData::summarize_dense_prefix(HeapWord* beg, HeapWord* end)
{
  assert(is_region_aligned(beg), "not RegionSize aligned");
  assert(is_region_aligned(end), "not RegionSize aligned");

  size_t cur_region = addr_to_region_idx(beg);
  const size_t end_region = addr_to_region_idx(end);
  HeapWord* addr = beg;
  while (cur_region < end_region) {
    _region_data[cur_region].set_destination(addr);
    _region_data[cur_region].set_destination_count(0);
    _region_data[cur_region].set_source_region(cur_region);
    _region_data[cur_region].set_data_location(addr);

    // Update live_obj_size so the region appears completely full.
    size_t live_size = RegionSize - _region_data[cur_region].partial_obj_size();
    _region_data[cur_region].set_live_obj_size(live_size);

    ++cur_region;
    addr += RegionSize;
  }
}

// Find the point at which a space can be split and, if necessary, record the
// split point.
//
// If the current src region (which overflowed the destination space) doesn't
// have a partial object, the split point is at the beginning of the current src
// region (an "easy" split, no extra bookkeeping required).
//
// If the current src region has a partial object, the split point is in the
// region where that partial object starts (call it the split_region).  If
// split_region has a partial object, then the split point is just after that
// partial object (a "hard" split where we have to record the split data and
// zero the partial_obj_size field).  With a "hard" split, we know that the
// partial_obj ends within split_region because the partial object that caused
// the overflow starts in split_region.  If split_region doesn't have a partial
// obj, then the split is at the beginning of split_region (another "easy"
// split).
HeapWord*
ParallelCompactData::summarize_split_space(size_t src_region,
                                           SplitInfo& split_info,
                                           HeapWord* destination,
                                           HeapWord* target_end,
                                           HeapWord** target_next)
{
  assert(destination <= target_end, "sanity");
  assert(destination + _region_data[src_region].data_size() > target_end,
    "region should not fit into target space");
  assert(is_region_aligned(target_end), "sanity");

  size_t split_region = src_region;
  HeapWord* split_destination = destination;
  size_t partial_obj_size = _region_data[src_region].partial_obj_size();

  if (destination + partial_obj_size > target_end) {
    // The split point is just after the partial object (if any) in the
    // src_region that contains the start of the object that overflowed the
    // destination space.
    //
    // Find the start of the "overflow" object and set split_region to the
    // region containing it.
    HeapWord* const overflow_obj = _region_data[src_region].partial_obj_addr();
    split_region = addr_to_region_idx(overflow_obj);

    // Clear the source_region field of all destination regions whose first word
    // came from data after the split point (a non-null source_region field
    // implies a region must be filled).
    //
    // An alternative to the simple loop below:  clear during post_compact(),
    // which uses memcpy instead of individual stores, and is easy to
    // parallelize.  (The downside is that it clears the entire RegionData
    // object as opposed to just one field.)
    //
    // post_compact() would have to clear the summary data up to the highest
    // address that was written during the summary phase, which would be
    //
    //         max(top, max(new_top, clear_top))
    //
    // where clear_top is a new field in SpaceInfo.  Would have to set clear_top
    // to target_end.
    const RegionData* const sr = region(split_region);
    const size_t beg_idx =
      addr_to_region_idx(region_align_up(sr->destination() +
                                         sr->partial_obj_size()));
    const size_t end_idx = addr_to_region_idx(target_end);

    log_develop_trace(gc, compaction)("split:  clearing source_region field in [" SIZE_FORMAT ", " SIZE_FORMAT ")", beg_idx, end_idx);
    for (size_t idx = beg_idx; idx < end_idx; ++idx) {
      _region_data[idx].set_source_region(0);
    }

    // Set split_destination and partial_obj_size to reflect the split region.
    split_destination = sr->destination();
    partial_obj_size = sr->partial_obj_size();
  }

  // The split is recorded only if a partial object extends onto the region.
  if (partial_obj_size != 0) {
    _region_data[split_region].set_partial_obj_size(0);
    split_info.record(split_region, partial_obj_size, split_destination);
  }

  // Setup the continuation addresses.
  *target_next = split_destination + partial_obj_size;
  HeapWord* const source_next = region_to_addr(split_region) + partial_obj_size;

  if (log_develop_is_enabled(Trace, gc, compaction)) {
    const char * split_type = partial_obj_size == 0 ? "easy" : "hard";
    log_develop_trace(gc, compaction)("%s split:  src=" PTR_FORMAT " src_c=" SIZE_FORMAT " pos=" SIZE_FORMAT,
                                      split_type, p2i(source_next), split_region, partial_obj_size);
    log_develop_trace(gc, compaction)("%s split:  dst=" PTR_FORMAT " dst_c=" SIZE_FORMAT " tn=" PTR_FORMAT,
                                      split_type, p2i(split_destination),
                                      addr_to_region_idx(split_destination),
                                      p2i(*target_next));

    if (partial_obj_size != 0) {
      HeapWord* const po_beg = split_info.destination();
      HeapWord* const po_end = po_beg + split_info.partial_obj_size();
      log_develop_trace(gc, compaction)("%s split:  po_beg=" PTR_FORMAT " " SIZE_FORMAT " po_end=" PTR_FORMAT " " SIZE_FORMAT,
                                        split_type,
                                        p2i(po_beg), addr_to_region_idx(po_beg),
                                        p2i(po_end), addr_to_region_idx(po_end));
    }
  }

  return source_next;
}

bool ParallelCompactData::summarize(SplitInfo& split_info,
                                    HeapWord* source_beg, HeapWord* source_end,
                                    HeapWord** source_next,
                                    HeapWord* target_beg, HeapWord* target_end,
                                    HeapWord** target_next)
{
  HeapWord* const source_next_val = source_next == nullptr ? nullptr : *source_next;
  log_develop_trace(gc, compaction)(
      "sb=" PTR_FORMAT " se=" PTR_FORMAT " sn=" PTR_FORMAT
      "tb=" PTR_FORMAT " te=" PTR_FORMAT " tn=" PTR_FORMAT,
      p2i(source_beg), p2i(source_end), p2i(source_next_val),
      p2i(target_beg), p2i(target_end), p2i(*target_next));

  size_t cur_region = addr_to_region_idx(source_beg);
  const size_t end_region = addr_to_region_idx(region_align_up(source_end));

  HeapWord *dest_addr = target_beg;
  while (cur_region < end_region) {
    // The destination must be set even if the region has no data.
    _region_data[cur_region].set_destination(dest_addr);

    size_t words = _region_data[cur_region].data_size();
    if (words > 0) {
      // If cur_region does not fit entirely into the target space, find a point
      // at which the source space can be 'split' so that part is copied to the
      // target space and the rest is copied elsewhere.
      if (dest_addr + words > target_end) {
        assert(source_next != nullptr, "source_next is null when splitting");
        *source_next = summarize_split_space(cur_region, split_info, dest_addr,
                                             target_end, target_next);
        return false;
      }

      // Compute the destination_count for cur_region, and if necessary, update
      // source_region for a destination region.  The source_region field is
      // updated if cur_region is the first (left-most) region to be copied to a
      // destination region.
      //
      // The destination_count calculation is a bit subtle.  A region that has
      // data that compacts into itself does not count itself as a destination.
      // This maintains the invariant that a zero count means the region is
      // available and can be claimed and then filled.
      uint destination_count = 0;
      if (split_info.is_split(cur_region)) {
        // The current region has been split:  the partial object will be copied
        // to one destination space and the remaining data will be copied to
        // another destination space.  Adjust the initial destination_count and,
        // if necessary, set the source_region field if the partial object will
        // cross a destination region boundary.
        destination_count = split_info.destination_count();
        if (destination_count == 2) {
          size_t dest_idx = addr_to_region_idx(split_info.dest_region_addr());
          _region_data[dest_idx].set_source_region(cur_region);
        }
      }

      HeapWord* const last_addr = dest_addr + words - 1;
      const size_t dest_region_1 = addr_to_region_idx(dest_addr);
      const size_t dest_region_2 = addr_to_region_idx(last_addr);

      // Initially assume that the destination regions will be the same and
      // adjust the value below if necessary.  Under this assumption, if
      // cur_region == dest_region_2, then cur_region will be compacted
      // completely into itself.
      destination_count += cur_region == dest_region_2 ? 0 : 1;
      if (dest_region_1 != dest_region_2) {
        // Destination regions differ; adjust destination_count.
        destination_count += 1;
        // Data from cur_region will be copied to the start of dest_region_2.
        _region_data[dest_region_2].set_source_region(cur_region);
      } else if (is_region_aligned(dest_addr)) {
        // Data from cur_region will be copied to the start of the destination
        // region.
        _region_data[dest_region_1].set_source_region(cur_region);
      }

      _region_data[cur_region].set_destination_count(destination_count);
      _region_data[cur_region].set_data_location(region_to_addr(cur_region));
      dest_addr += words;
    }

    ++cur_region;
  }

  *target_next = dest_addr;
  return true;
}

HeapWord* ParallelCompactData::calc_new_pointer(HeapWord* addr, ParCompactionManager* cm) const {
  assert(addr != nullptr, "Should detect null oop earlier");
  assert(ParallelScavengeHeap::heap()->is_in(addr), "not in heap");
  assert(PSParallelCompact::mark_bitmap()->is_marked(addr), "not marked");

  // Region covering the object.
  RegionData* const region_ptr = addr_to_region_ptr(addr);
  HeapWord* result = region_ptr->destination();

  // If the entire Region is live, the new location is region->destination + the
  // offset of the object within in the Region.

  // Run some performance tests to determine if this special case pays off.  It
  // is worth it for pointers into the dense prefix.  If the optimization to
  // avoid pointer updates in regions that only point to the dense prefix is
  // ever implemented, this should be revisited.
  if (region_ptr->data_size() == RegionSize) {
    result += region_offset(addr);
    return result;
  }

  // Otherwise, the new location is region->destination + block offset + the
  // number of live words in the Block that are (a) to the left of addr and (b)
  // due to objects that start in the Block.

  // Fill in the block table if necessary.  This is unsynchronized, so multiple
  // threads may fill the block table for a region (harmless, since it is
  // idempotent).
  if (!region_ptr->blocks_filled()) {
    PSParallelCompact::fill_blocks(addr_to_region_idx(addr));
    region_ptr->set_blocks_filled();
  }

  HeapWord* const search_start = block_align_down(addr);
  const size_t block_offset = addr_to_block_ptr(addr)->offset();

  const ParMarkBitMap* bitmap = PSParallelCompact::mark_bitmap();
  const size_t live = bitmap->live_words_in_range(cm, search_start, cast_to_oop(addr));
  result += block_offset + live;
  DEBUG_ONLY(PSParallelCompact::check_new_location(addr, result));
  return result;
}

#ifdef ASSERT
void ParallelCompactData::verify_clear(const PSVirtualSpace* vspace)
{
  const size_t* const beg = (const size_t*)vspace->committed_low_addr();
  const size_t* const end = (const size_t*)vspace->committed_high_addr();
  for (const size_t* p = beg; p < end; ++p) {
    assert(*p == 0, "not zero");
  }
}

void ParallelCompactData::verify_clear()
{
  verify_clear(_region_vspace);
  verify_clear(_block_vspace);
}
#endif  // #ifdef ASSERT

STWGCTimer          PSParallelCompact::_gc_timer;
ParallelOldTracer   PSParallelCompact::_gc_tracer;
elapsedTimer        PSParallelCompact::_accumulated_time;
unsigned int        PSParallelCompact::_maximum_compaction_gc_num = 0;
CollectorCounters*  PSParallelCompact::_counters = nullptr;
ParMarkBitMap       PSParallelCompact::_mark_bitmap;
ParallelCompactData PSParallelCompact::_summary_data;

PSParallelCompact::IsAliveClosure PSParallelCompact::_is_alive_closure;

bool PSParallelCompact::IsAliveClosure::do_object_b(oop p) { return mark_bitmap()->is_marked(p); }

void PSParallelCompact::post_initialize() {
  ParallelScavengeHeap* heap = ParallelScavengeHeap::heap();
  _span_based_discoverer.set_span(heap->reserved_region());
  _ref_processor =
    new ReferenceProcessor(&_span_based_discoverer,
                           ParallelGCThreads,   // mt processing degree
                           ParallelGCThreads,   // mt discovery degree
                           false,               // concurrent_discovery
                           &_is_alive_closure); // non-header is alive closure

  _counters = new CollectorCounters("Parallel full collection pauses", 1);

  // Initialize static fields in ParCompactionManager.
  ParCompactionManager::initialize(mark_bitmap());
}

bool PSParallelCompact::initialize() {
  ParallelScavengeHeap* heap = ParallelScavengeHeap::heap();
  MemRegion mr = heap->reserved_region();

  // Was the old gen get allocated successfully?
  if (!heap->old_gen()->is_allocated()) {
    return false;
  }

  initialize_space_info();
  initialize_dead_wood_limiter();

  if (!_mark_bitmap.initialize(mr)) {
    vm_shutdown_during_initialization(
      err_msg("Unable to allocate " SIZE_FORMAT "KB bitmaps for parallel "
      "garbage collection for the requested " SIZE_FORMAT "KB heap.",
      _mark_bitmap.reserved_byte_size()/K, mr.byte_size()/K));
    return false;
  }

  if (!_summary_data.initialize(mr)) {
    vm_shutdown_during_initialization(
      err_msg("Unable to allocate " SIZE_FORMAT "KB card tables for parallel "
      "garbage collection for the requested " SIZE_FORMAT "KB heap.",
      _summary_data.reserved_byte_size()/K, mr.byte_size()/K));
    return false;
  }

  return true;
}

void PSParallelCompact::initialize_space_info()
{
  memset(&_space_info, 0, sizeof(_space_info));

  ParallelScavengeHeap* heap = ParallelScavengeHeap::heap();
  PSYoungGen* young_gen = heap->young_gen();

  _space_info[old_space_id].set_space(heap->old_gen()->object_space());
  _space_info[eden_space_id].set_space(young_gen->eden_space());
  _space_info[from_space_id].set_space(young_gen->from_space());
  _space_info[to_space_id].set_space(young_gen->to_space());

  _space_info[old_space_id].set_start_array(heap->old_gen()->start_array());
}

void PSParallelCompact::initialize_dead_wood_limiter()
{
  const size_t max = 100;
  _dwl_mean = double(MIN2(ParallelOldDeadWoodLimiterMean, max)) / 100.0;
  _dwl_std_dev = double(MIN2(ParallelOldDeadWoodLimiterStdDev, max)) / 100.0;
  _dwl_first_term = 1.0 / (sqrt(2.0 * M_PI) * _dwl_std_dev);
  DEBUG_ONLY(_dwl_initialized = true;)
  _dwl_adjustment = normal_distribution(1.0);
}

void
PSParallelCompact::clear_data_covering_space(SpaceId id)
{
  // At this point, top is the value before GC, new_top() is the value that will
  // be set at the end of GC.  The marking bitmap is cleared to top; nothing
  // should be marked above top.  The summary data is cleared to the larger of
  // top & new_top.
  MutableSpace* const space = _space_info[id].space();
  HeapWord* const bot = space->bottom();
  HeapWord* const top = space->top();
  HeapWord* const max_top = MAX2(top, _space_info[id].new_top());

  const idx_t beg_bit = _mark_bitmap.addr_to_bit(bot);
  const idx_t end_bit = _mark_bitmap.align_range_end(_mark_bitmap.addr_to_bit(top));
  _mark_bitmap.clear_range(beg_bit, end_bit);

  const size_t beg_region = _summary_data.addr_to_region_idx(bot);
  const size_t end_region =
    _summary_data.addr_to_region_idx(_summary_data.region_align_up(max_top));
  _summary_data.clear_range(beg_region, end_region);

  // Clear the data used to 'split' regions.
  SplitInfo& split_info = _space_info[id].split_info();
  if (split_info.is_valid()) {
    split_info.clear();
  }
  DEBUG_ONLY(split_info.verify_clear();)
}

void PSParallelCompact::pre_compact()
{
  // Update the from & to space pointers in space_info, since they are swapped
  // at each young gen gc.  Do the update unconditionally (even though a
  // promotion failure does not swap spaces) because an unknown number of young
  // collections will have swapped the spaces an unknown number of times.
  GCTraceTime(Debug, gc, phases) tm("Pre Compact", &_gc_timer);
  ParallelScavengeHeap* heap = ParallelScavengeHeap::heap();
  _space_info[from_space_id].set_space(heap->young_gen()->from_space());
  _space_info[to_space_id].set_space(heap->young_gen()->to_space());

  // Increment the invocation count
  heap->increment_total_collections(true);

  CodeCache::on_gc_marking_cycle_start();

  heap->print_heap_before_gc();
  heap->trace_heap_before_gc(&_gc_tracer);

  // Fill in TLABs
  heap->ensure_parsability(true);  // retire TLABs

  if (VerifyBeforeGC && heap->total_collections() >= VerifyGCStartAt) {
    Universe::verify("Before GC");
  }

  // Verify object start arrays
  if (VerifyObjectStartArray &&
      VerifyBeforeGC) {
    heap->old_gen()->verify_object_start_array();
  }

  DEBUG_ONLY(mark_bitmap()->verify_clear();)
  DEBUG_ONLY(summary_data().verify_clear();)

  ParCompactionManager::reset_all_bitmap_query_caches();
}

void PSParallelCompact::post_compact()
{
  GCTraceTime(Info, gc, phases) tm("Post Compact", &_gc_timer);
  ParCompactionManager::remove_all_shadow_regions();

  CodeCache::on_gc_marking_cycle_finish();
  CodeCache::arm_all_nmethods();

  for (unsigned int id = old_space_id; id < last_space_id; ++id) {
    // Clear the marking bitmap, summary data and split info.
    clear_data_covering_space(SpaceId(id));
    // Update top().  Must be done after clearing the bitmap and summary data.
    _space_info[id].publish_new_top();
  }

  ParCompactionManager::flush_all_string_dedup_requests();

  MutableSpace* const eden_space = _space_info[eden_space_id].space();
  MutableSpace* const from_space = _space_info[from_space_id].space();
  MutableSpace* const to_space   = _space_info[to_space_id].space();

  ParallelScavengeHeap* heap = ParallelScavengeHeap::heap();
  bool eden_empty = eden_space->is_empty();

  // Update heap occupancy information which is used as input to the soft ref
  // clearing policy at the next gc.
  Universe::heap()->update_capacity_and_used_at_gc();

  bool young_gen_empty = eden_empty && from_space->is_empty() &&
    to_space->is_empty();

  PSCardTable* ct = heap->card_table();
  MemRegion old_mr = heap->old_gen()->committed();
  if (young_gen_empty) {
    ct->clear_MemRegion(old_mr);
  } else {
    ct->dirty_MemRegion(old_mr);
  }

  // Delete metaspaces for unloaded class loaders and clean up loader_data graph
  ClassLoaderDataGraph::purge(/*at_safepoint*/true);
  DEBUG_ONLY(MetaspaceUtils::verify();)

  // Need to clear claim bits for the next mark.
  ClassLoaderDataGraph::clear_claimed_marks();

  heap->prune_scavengable_nmethods();

#if COMPILER2_OR_JVMCI
  DerivedPointerTable::update_pointers();
#endif

  if (ZapUnusedHeapArea) {
    heap->gen_mangle_unused_area();
  }

  // Signal that we have completed a visit to all live objects.
  Universe::heap()->record_whole_heap_examined_timestamp();
}

HeapWord*
PSParallelCompact::compute_dense_prefix_via_density(const SpaceId id,
                                                    bool maximum_compaction)
{
  const size_t region_size = ParallelCompactData::RegionSize;
  const ParallelCompactData& sd = summary_data();

  const MutableSpace* const space = _space_info[id].space();
  HeapWord* const top_aligned_up = sd.region_align_up(space->top());
  const RegionData* const beg_cp = sd.addr_to_region_ptr(space->bottom());
  const RegionData* const end_cp = sd.addr_to_region_ptr(top_aligned_up);

  // Skip full regions at the beginning of the space--they are necessarily part
  // of the dense prefix.
  size_t full_count = 0;
  const RegionData* cp;
  for (cp = beg_cp; cp < end_cp && cp->data_size() == region_size; ++cp) {
    ++full_count;
  }

  const uint total_invocations = ParallelScavengeHeap::heap()->total_full_collections();
  assert(total_invocations >= _maximum_compaction_gc_num, "sanity");
  const size_t gcs_since_max = total_invocations - _maximum_compaction_gc_num;
  const bool interval_ended = gcs_since_max > HeapMaximumCompactionInterval;
  if (maximum_compaction || cp == end_cp || interval_ended) {
    _maximum_compaction_gc_num = total_invocations;
    return sd.region_to_addr(cp);
  }

  HeapWord* const new_top = _space_info[id].new_top();
  const size_t space_live = pointer_delta(new_top, space->bottom());
  const size_t space_used = space->used_in_words();
  const size_t space_capacity = space->capacity_in_words();

  const double cur_density = double(space_live) / space_capacity;
  const double deadwood_density =
    (1.0 - cur_density) * (1.0 - cur_density) * cur_density * cur_density;
  const size_t deadwood_goal = size_t(space_capacity * deadwood_density);

  log_develop_debug(gc, compaction)(
      "cur_dens=%5.3f dw_dens=%5.3f dw_goal=" SIZE_FORMAT,
      cur_density, deadwood_density, deadwood_goal);
  log_develop_debug(gc, compaction)(
      "space_live=" SIZE_FORMAT " space_used=" SIZE_FORMAT " "
      "space_cap=" SIZE_FORMAT,
      space_live, space_used,
      space_capacity);

  // XXX - Use binary search?
  HeapWord* dense_prefix = sd.region_to_addr(cp);
  const RegionData* full_cp = cp;
  const RegionData* const top_cp = sd.addr_to_region_ptr(space->top() - 1);
  while (cp < end_cp) {
    HeapWord* region_destination = cp->destination();
    const size_t cur_deadwood = pointer_delta(dense_prefix, region_destination);

    log_develop_trace(gc, compaction)(
        "c#=" SIZE_FORMAT_W(4) " dst=" PTR_FORMAT " "
        "dp=" PTR_FORMAT " cdw=" SIZE_FORMAT_W(8),
        sd.region(cp), p2i(region_destination),
        p2i(dense_prefix), cur_deadwood);

    if (cur_deadwood >= deadwood_goal) {
      // Found the region that has the correct amount of deadwood to the left.
      // This typically occurs after crossing a fairly sparse set of regions, so
      // iterate backwards over those sparse regions, looking for the region
      // that has the lowest density of live objects 'to the right.'
      size_t space_to_left = sd.region(cp) * region_size;
      size_t live_to_left = space_to_left - cur_deadwood;
      size_t space_to_right = space_capacity - space_to_left;
      size_t live_to_right = space_live - live_to_left;
      double density_to_right = double(live_to_right) / space_to_right;
      while (cp > full_cp) {
        --cp;
        const size_t prev_region_live_to_right = live_to_right -
          cp->data_size();
        const size_t prev_region_space_to_right = space_to_right + region_size;
        double prev_region_density_to_right =
          double(prev_region_live_to_right) / prev_region_space_to_right;
        if (density_to_right <= prev_region_density_to_right) {
          return dense_prefix;
        }

        log_develop_trace(gc, compaction)(
            "backing up from c=" SIZE_FORMAT_W(4) " d2r=%10.8f "
            "pc_d2r=%10.8f",
            sd.region(cp), density_to_right,
            prev_region_density_to_right);

        dense_prefix -= region_size;
        live_to_right = prev_region_live_to_right;
        space_to_right = prev_region_space_to_right;
        density_to_right = prev_region_density_to_right;
      }
      return dense_prefix;
    }

    dense_prefix += region_size;
    ++cp;
  }

  return dense_prefix;
}

#ifndef PRODUCT
void PSParallelCompact::print_dense_prefix_stats(const char* const algorithm,
                                                 const SpaceId id,
                                                 const bool maximum_compaction,
                                                 HeapWord* const addr)
{
  const size_t region_idx = summary_data().addr_to_region_idx(addr);
  RegionData* const cp = summary_data().region(region_idx);
  const MutableSpace* const space = _space_info[id].space();
  HeapWord* const new_top = _space_info[id].new_top();

  const size_t space_live = pointer_delta(new_top, space->bottom());
  const size_t dead_to_left = pointer_delta(addr, cp->destination());
  const size_t space_cap = space->capacity_in_words();
  const double dead_to_left_pct = double(dead_to_left) / space_cap;
  const size_t live_to_right = new_top - cp->destination();
  const size_t dead_to_right = space->top() - addr - live_to_right;

  log_develop_debug(gc, compaction)(
      "%s=" PTR_FORMAT " dpc=" SIZE_FORMAT_W(5) " "
      "spl=" SIZE_FORMAT " "
      "d2l=" SIZE_FORMAT " d2l%%=%6.4f "
      "d2r=" SIZE_FORMAT " l2r=" SIZE_FORMAT " "
      "ratio=%10.8f",
      algorithm, p2i(addr), region_idx,
      space_live,
      dead_to_left, dead_to_left_pct,
      dead_to_right, live_to_right,
      double(dead_to_right) / live_to_right);
}
#endif  // #ifndef PRODUCT

// Return a fraction indicating how much of the generation can be treated as
// "dead wood" (i.e., not reclaimed).  The function uses a normal distribution
// based on the density of live objects in the generation to determine a limit,
// which is then adjusted so the return value is min_percent when the density is
// 1.
//
// The following table shows some return values for a different values of the
// standard deviation (ParallelOldDeadWoodLimiterStdDev); the mean is 0.5 and
// min_percent is 1.
//
//                          fraction allowed as dead wood
//         -----------------------------------------------------------------
// density std_dev=70 std_dev=75 std_dev=80 std_dev=85 std_dev=90 std_dev=95
// ------- ---------- ---------- ---------- ---------- ---------- ----------
// 0.00000 0.01000000 0.01000000 0.01000000 0.01000000 0.01000000 0.01000000
// 0.05000 0.03193096 0.02836880 0.02550828 0.02319280 0.02130337 0.01974941
// 0.10000 0.05247504 0.04547452 0.03988045 0.03537016 0.03170171 0.02869272
// 0.15000 0.07135702 0.06111390 0.05296419 0.04641639 0.04110601 0.03676066
// 0.20000 0.08831616 0.07509618 0.06461766 0.05622444 0.04943437 0.04388975
// 0.25000 0.10311208 0.08724696 0.07471205 0.06469760 0.05661313 0.05002313
// 0.30000 0.11553050 0.09741183 0.08313394 0.07175114 0.06257797 0.05511132
// 0.35000 0.12538832 0.10545958 0.08978741 0.07731366 0.06727491 0.05911289
// 0.40000 0.13253818 0.11128511 0.09459590 0.08132834 0.07066107 0.06199500
// 0.45000 0.13687208 0.11481163 0.09750361 0.08375387 0.07270534 0.06373386
// 0.50000 0.13832410 0.11599237 0.09847664 0.08456518 0.07338887 0.06431510
// 0.55000 0.13687208 0.11481163 0.09750361 0.08375387 0.07270534 0.06373386
// 0.60000 0.13253818 0.11128511 0.09459590 0.08132834 0.07066107 0.06199500
// 0.65000 0.12538832 0.10545958 0.08978741 0.07731366 0.06727491 0.05911289
// 0.70000 0.11553050 0.09741183 0.08313394 0.07175114 0.06257797 0.05511132
// 0.75000 0.10311208 0.08724696 0.07471205 0.06469760 0.05661313 0.05002313
// 0.80000 0.08831616 0.07509618 0.06461766 0.05622444 0.04943437 0.04388975
// 0.85000 0.07135702 0.06111390 0.05296419 0.04641639 0.04110601 0.03676066
// 0.90000 0.05247504 0.04547452 0.03988045 0.03537016 0.03170171 0.02869272
// 0.95000 0.03193096 0.02836880 0.02550828 0.02319280 0.02130337 0.01974941
// 1.00000 0.01000000 0.01000000 0.01000000 0.01000000 0.01000000 0.01000000

double PSParallelCompact::dead_wood_limiter(double density, size_t min_percent)
{
  assert(_dwl_initialized, "uninitialized");

  // The raw limit is the value of the normal distribution at x = density.
  const double raw_limit = normal_distribution(density);

  // Adjust the raw limit so it becomes the minimum when the density is 1.
  //
  // First subtract the adjustment value (which is simply the precomputed value
  // normal_distribution(1.0)); this yields a value of 0 when the density is 1.
  // Then add the minimum value, so the minimum is returned when the density is
  // 1.  Finally, prevent negative values, which occur when the mean is not 0.5.
  const double min = double(min_percent) / 100.0;
  const double limit = raw_limit - _dwl_adjustment + min;
  return MAX2(limit, 0.0);
}

ParallelCompactData::RegionData*
PSParallelCompact::first_dead_space_region(const RegionData* beg,
                                           const RegionData* end)
{
  const size_t region_size = ParallelCompactData::RegionSize;
  ParallelCompactData& sd = summary_data();
  size_t left = sd.region(beg);
  size_t right = end > beg ? sd.region(end) - 1 : left;

  // Binary search.
  while (left < right) {
    // Equivalent to (left + right) / 2, but does not overflow.
    const size_t middle = left + (right - left) / 2;
    RegionData* const middle_ptr = sd.region(middle);
    HeapWord* const dest = middle_ptr->destination();
    HeapWord* const addr = sd.region_to_addr(middle);
    assert(dest != nullptr, "sanity");
    assert(dest <= addr, "must move left");

    if (middle > left && dest < addr) {
      right = middle - 1;
    } else if (middle < right && middle_ptr->data_size() == region_size) {
      left = middle + 1;
    } else {
      return middle_ptr;
    }
  }
  return sd.region(left);
}

ParallelCompactData::RegionData*
PSParallelCompact::dead_wood_limit_region(const RegionData* beg,
                                          const RegionData* end,
                                          size_t dead_words)
{
  ParallelCompactData& sd = summary_data();
  size_t left = sd.region(beg);
  size_t right = end > beg ? sd.region(end) - 1 : left;

  // Binary search.
  while (left < right) {
    // Equivalent to (left + right) / 2, but does not overflow.
    const size_t middle = left + (right - left) / 2;
    RegionData* const middle_ptr = sd.region(middle);
    HeapWord* const dest = middle_ptr->destination();
    HeapWord* const addr = sd.region_to_addr(middle);
    assert(dest != nullptr, "sanity");
    assert(dest <= addr, "must move left");

    const size_t dead_to_left = pointer_delta(addr, dest);
    if (middle > left && dead_to_left > dead_words) {
      right = middle - 1;
    } else if (middle < right && dead_to_left < dead_words) {
      left = middle + 1;
    } else {
      return middle_ptr;
    }
  }
  return sd.region(left);
}

// The result is valid during the summary phase, after the initial summarization
// of each space into itself, and before final summarization.
inline double
PSParallelCompact::reclaimed_ratio(const RegionData* const cp,
                                   HeapWord* const bottom,
                                   HeapWord* const top,
                                   HeapWord* const new_top)
{
  ParallelCompactData& sd = summary_data();

  assert(cp != nullptr, "sanity");
  assert(bottom != nullptr, "sanity");
  assert(top != nullptr, "sanity");
  assert(new_top != nullptr, "sanity");
  assert(top >= new_top, "summary data problem?");
  assert(new_top > bottom, "space is empty; should not be here");
  assert(new_top >= cp->destination(), "sanity");
  assert(top >= sd.region_to_addr(cp), "sanity");

  HeapWord* const destination = cp->destination();
  const size_t dense_prefix_live  = pointer_delta(destination, bottom);
  const size_t compacted_region_live = pointer_delta(new_top, destination);
  const size_t compacted_region_used = pointer_delta(top,
                                                     sd.region_to_addr(cp));
  const size_t reclaimable = compacted_region_used - compacted_region_live;

  const double divisor = dense_prefix_live + 1.25 * compacted_region_live;
  return double(reclaimable) / divisor;
}

// Return the address of the end of the dense prefix, a.k.a. the start of the
// compacted region.  The address is always on a region boundary.
//
// Completely full regions at the left are skipped, since no compaction can
// occur in those regions.  Then the maximum amount of dead wood to allow is
// computed, based on the density (amount live / capacity) of the generation;
// the region with approximately that amount of dead space to the left is
// identified as the limit region.  Regions between the last completely full
// region and the limit region are scanned and the one that has the best
// (maximum) reclaimed_ratio() is selected.
HeapWord*
PSParallelCompact::compute_dense_prefix(const SpaceId id,
                                        bool maximum_compaction)
{
  const size_t region_size = ParallelCompactData::RegionSize;
  const ParallelCompactData& sd = summary_data();

  const MutableSpace* const space = _space_info[id].space();
  HeapWord* const top = space->top();
  HeapWord* const top_aligned_up = sd.region_align_up(top);
  HeapWord* const new_top = _space_info[id].new_top();
  HeapWord* const new_top_aligned_up = sd.region_align_up(new_top);
  HeapWord* const bottom = space->bottom();
  const RegionData* const beg_cp = sd.addr_to_region_ptr(bottom);
  const RegionData* const top_cp = sd.addr_to_region_ptr(top_aligned_up);
  const RegionData* const new_top_cp =
    sd.addr_to_region_ptr(new_top_aligned_up);

  // Skip full regions at the beginning of the space--they are necessarily part
  // of the dense prefix.
  const RegionData* const full_cp = first_dead_space_region(beg_cp, new_top_cp);
  assert(full_cp->destination() == sd.region_to_addr(full_cp) ||
         space->is_empty(), "no dead space allowed to the left");
  assert(full_cp->data_size() < region_size || full_cp == new_top_cp - 1,
         "region must have dead space");

  // The gc number is saved whenever a maximum compaction is done, and used to
  // determine when the maximum compaction interval has expired.  This avoids
  // successive max compactions for different reasons.
  const uint total_invocations = ParallelScavengeHeap::heap()->total_full_collections();
  assert(total_invocations >= _maximum_compaction_gc_num, "sanity");
  const size_t gcs_since_max = total_invocations - _maximum_compaction_gc_num;
  const bool interval_ended = gcs_since_max > HeapMaximumCompactionInterval ||
    total_invocations == HeapFirstMaximumCompactionCount;
  if (maximum_compaction || full_cp == top_cp || interval_ended) {
    _maximum_compaction_gc_num = total_invocations;
    return sd.region_to_addr(full_cp);
  }

  const size_t space_live = pointer_delta(new_top, bottom);
  const size_t space_used = space->used_in_words();
  const size_t space_capacity = space->capacity_in_words();

  const double density = double(space_live) / double(space_capacity);
  const size_t min_percent_free = MarkSweepDeadRatio;
  const double limiter = dead_wood_limiter(density, min_percent_free);
  const size_t dead_wood_max = space_used - space_live;
  const size_t dead_wood_limit = MIN2(size_t(space_capacity * limiter),
                                      dead_wood_max);

  log_develop_debug(gc, compaction)(
      "space_live=" SIZE_FORMAT " space_used=" SIZE_FORMAT " "
      "space_cap=" SIZE_FORMAT,
      space_live, space_used,
      space_capacity);
  log_develop_debug(gc, compaction)(
      "dead_wood_limiter(%6.4f, " SIZE_FORMAT ")=%6.4f "
      "dead_wood_max=" SIZE_FORMAT " dead_wood_limit=" SIZE_FORMAT,
      density, min_percent_free, limiter,
      dead_wood_max, dead_wood_limit);

  // Locate the region with the desired amount of dead space to the left.
  const RegionData* const limit_cp =
    dead_wood_limit_region(full_cp, top_cp, dead_wood_limit);

  // Scan from the first region with dead space to the limit region and find the
  // one with the best (largest) reclaimed ratio.
  double best_ratio = 0.0;
  const RegionData* best_cp = full_cp;
  for (const RegionData* cp = full_cp; cp < limit_cp; ++cp) {
    double tmp_ratio = reclaimed_ratio(cp, bottom, top, new_top);
    if (tmp_ratio > best_ratio) {
      best_cp = cp;
      best_ratio = tmp_ratio;
    }
  }

  return sd.region_to_addr(best_cp);
}

void PSParallelCompact::summarize_spaces_quick()
{
  for (unsigned int i = 0; i < last_space_id; ++i) {
    const MutableSpace* space = _space_info[i].space();
    HeapWord** nta = _space_info[i].new_top_addr();
    bool result = _summary_data.summarize(_space_info[i].split_info(),
                                          space->bottom(), space->top(), nullptr,
                                          space->bottom(), space->end(), nta);
    assert(result, "space must fit into itself");
    _space_info[i].set_dense_prefix(space->bottom());
  }
}

void PSParallelCompact::fill_dense_prefix_end(SpaceId id)
{
  HeapWord* const dense_prefix_end = dense_prefix(id);
  const RegionData* region = _summary_data.addr_to_region_ptr(dense_prefix_end);
  const idx_t dense_prefix_bit = _mark_bitmap.addr_to_bit(dense_prefix_end);
  if (dead_space_crosses_boundary(region, dense_prefix_bit)) {
    // Only enough dead space is filled so that any remaining dead space to the
    // left is larger than the minimum filler object.  (The remainder is filled
    // during the copy/update phase.)
    //
    // The size of the dead space to the right of the boundary is not a
    // concern, since compaction will be able to use whatever space is
    // available.
    //
    // Here '||' is the boundary, 'x' represents a don't care bit and a box
    // surrounds the space to be filled with an object.
    //
    // In the 32-bit VM, each bit represents two 32-bit words:
    //                              +---+
    // a) beg_bits:  ...  x   x   x | 0 | ||   0   x  x  ...
    //    end_bits:  ...  x   x   x | 0 | ||   0   x  x  ...
    //                              +---+
    //
    // In the 64-bit VM, each bit represents one 64-bit word:
    //                              +------------+
    // b) beg_bits:  ...  x   x   x | 0   ||   0 | x  x  ...
    //    end_bits:  ...  x   x   1 | 0   ||   0 | x  x  ...
    //                              +------------+
    //                          +-------+
    // c) beg_bits:  ...  x   x | 0   0 | ||   0   x  x  ...
    //    end_bits:  ...  x   1 | 0   0 | ||   0   x  x  ...
    //                          +-------+
    //                      +-----------+
    // d) beg_bits:  ...  x | 0   0   0 | ||   0   x  x  ...
    //    end_bits:  ...  1 | 0   0   0 | ||   0   x  x  ...
    //                      +-----------+
    //                          +-------+
    // e) beg_bits:  ...  0   0 | 0   0 | ||   0   x  x  ...
    //    end_bits:  ...  0   0 | 0   0 | ||   0   x  x  ...
    //                          +-------+

    // Initially assume case a, c or e will apply.
    size_t obj_len = CollectedHeap::min_fill_size();
    HeapWord* obj_beg = dense_prefix_end - obj_len;

#ifdef  _LP64
    if (MinObjAlignment > 1) { // object alignment > heap word size
      // Cases a, c or e.
    } else if (_mark_bitmap.is_obj_end(dense_prefix_bit - 2)) {
      // Case b above.
      obj_beg = dense_prefix_end - 1;
    } else if (!_mark_bitmap.is_obj_end(dense_prefix_bit - 3) &&
               _mark_bitmap.is_obj_end(dense_prefix_bit - 4)) {
      // Case d above.
      obj_beg = dense_prefix_end - 3;
      obj_len = 3;
    }
#endif  // #ifdef _LP64

    CollectedHeap::fill_with_object(obj_beg, obj_len);
    _mark_bitmap.mark_obj(obj_beg, obj_len);
    _summary_data.add_obj(obj_beg, obj_len);
    assert(start_array(id) != nullptr, "sanity");
    start_array(id)->allocate_block(obj_beg);
  }
}

void
PSParallelCompact::summarize_space(SpaceId id, bool maximum_compaction)
{
  assert(id < last_space_id, "id out of range");
  assert(_space_info[id].dense_prefix() == _space_info[id].space()->bottom(),
         "should have been reset in summarize_spaces_quick()");

  const MutableSpace* space = _space_info[id].space();
  if (_space_info[id].new_top() != space->bottom()) {
    HeapWord* dense_prefix_end = compute_dense_prefix(id, maximum_compaction);
    _space_info[id].set_dense_prefix(dense_prefix_end);

#ifndef PRODUCT
    if (log_is_enabled(Debug, gc, compaction)) {
      print_dense_prefix_stats("ratio", id, maximum_compaction,
                               dense_prefix_end);
      HeapWord* addr = compute_dense_prefix_via_density(id, maximum_compaction);
      print_dense_prefix_stats("density", id, maximum_compaction, addr);
    }
#endif  // #ifndef PRODUCT

    // Recompute the summary data, taking into account the dense prefix.  If
    // every last byte will be reclaimed, then the existing summary data which
    // compacts everything can be left in place.
    if (!maximum_compaction && dense_prefix_end != space->bottom()) {
      // If dead space crosses the dense prefix boundary, it is (at least
      // partially) filled with a dummy object, marked live and added to the
      // summary data.  This simplifies the copy/update phase and must be done
      // before the final locations of objects are determined, to prevent
      // leaving a fragment of dead space that is too small to fill.
      fill_dense_prefix_end(id);

      // Compute the destination of each Region, and thus each object.
      _summary_data.summarize_dense_prefix(space->bottom(), dense_prefix_end);
      _summary_data.summarize(_space_info[id].split_info(),
                              dense_prefix_end, space->top(), nullptr,
                              dense_prefix_end, space->end(),
                              _space_info[id].new_top_addr());
    }
  }

  if (log_develop_is_enabled(Trace, gc, compaction)) {
    const size_t region_size = ParallelCompactData::RegionSize;
    HeapWord* const dense_prefix_end = _space_info[id].dense_prefix();
    const size_t dp_region = _summary_data.addr_to_region_idx(dense_prefix_end);
    const size_t dp_words = pointer_delta(dense_prefix_end, space->bottom());
    HeapWord* const new_top = _space_info[id].new_top();
    const HeapWord* nt_aligned_up = _summary_data.region_align_up(new_top);
    const size_t cr_words = pointer_delta(nt_aligned_up, dense_prefix_end);
    log_develop_trace(gc, compaction)(
        "id=%d cap=" SIZE_FORMAT " dp=" PTR_FORMAT " "
        "dp_region=" SIZE_FORMAT " " "dp_count=" SIZE_FORMAT " "
        "cr_count=" SIZE_FORMAT " " "nt=" PTR_FORMAT,
        id, space->capacity_in_words(), p2i(dense_prefix_end),
        dp_region, dp_words / region_size,
        cr_words / region_size, p2i(new_top));
  }
}

#ifndef PRODUCT
void PSParallelCompact::summary_phase_msg(SpaceId dst_space_id,
                                          HeapWord* dst_beg, HeapWord* dst_end,
                                          SpaceId src_space_id,
                                          HeapWord* src_beg, HeapWord* src_end)
{
  log_develop_trace(gc, compaction)(
      "Summarizing %d [%s] into %d [%s]:  "
      "src=" PTR_FORMAT "-" PTR_FORMAT " "
      SIZE_FORMAT "-" SIZE_FORMAT " "
      "dst=" PTR_FORMAT "-" PTR_FORMAT " "
      SIZE_FORMAT "-" SIZE_FORMAT,
      src_space_id, space_names[src_space_id],
      dst_space_id, space_names[dst_space_id],
      p2i(src_beg), p2i(src_end),
      _summary_data.addr_to_region_idx(src_beg),
      _summary_data.addr_to_region_idx(src_end),
      p2i(dst_beg), p2i(dst_end),
      _summary_data.addr_to_region_idx(dst_beg),
      _summary_data.addr_to_region_idx(dst_end));
}
#endif  // #ifndef PRODUCT

void PSParallelCompact::summary_phase(bool maximum_compaction)
{
  GCTraceTime(Info, gc, phases) tm("Summary Phase", &_gc_timer);

  // Quick summarization of each space into itself, to see how much is live.
  summarize_spaces_quick();

  log_develop_trace(gc, compaction)("summary phase:  after summarizing each space to self");
  NOT_PRODUCT(print_region_ranges());
  NOT_PRODUCT(print_initial_summary_data(_summary_data, _space_info));

  // The amount of live data that will end up in old space (assuming it fits).
  size_t old_space_total_live = 0;
  for (unsigned int id = old_space_id; id < last_space_id; ++id) {
    old_space_total_live += pointer_delta(_space_info[id].new_top(),
                                          _space_info[id].space()->bottom());
  }

  MutableSpace* const old_space = _space_info[old_space_id].space();
  const size_t old_capacity = old_space->capacity_in_words();
  if (old_space_total_live > old_capacity) {
    // XXX - should also try to expand
    maximum_compaction = true;
  }

  // Old generations.
  summarize_space(old_space_id, maximum_compaction);

  // Summarize the remaining spaces in the young gen.  The initial target space
  // is the old gen.  If a space does not fit entirely into the target, then the
  // remainder is compacted into the space itself and that space becomes the new
  // target.
  SpaceId dst_space_id = old_space_id;
  HeapWord* dst_space_end = old_space->end();
  HeapWord** new_top_addr = _space_info[dst_space_id].new_top_addr();
  for (unsigned int id = eden_space_id; id < last_space_id; ++id) {
    const MutableSpace* space = _space_info[id].space();
    const size_t live = pointer_delta(_space_info[id].new_top(),
                                      space->bottom());
    const size_t available = pointer_delta(dst_space_end, *new_top_addr);

    NOT_PRODUCT(summary_phase_msg(dst_space_id, *new_top_addr, dst_space_end,
                                  SpaceId(id), space->bottom(), space->top());)
    if (live > 0 && live <= available) {
      // All the live data will fit.
      bool done = _summary_data.summarize(_space_info[id].split_info(),
                                          space->bottom(), space->top(),
                                          nullptr,
                                          *new_top_addr, dst_space_end,
                                          new_top_addr);
      assert(done, "space must fit into old gen");

      // Reset the new_top value for the space.
      _space_info[id].set_new_top(space->bottom());
    } else if (live > 0) {
      // Attempt to fit part of the source space into the target space.
      HeapWord* next_src_addr = nullptr;
      bool done = _summary_data.summarize(_space_info[id].split_info(),
                                          space->bottom(), space->top(),
                                          &next_src_addr,
                                          *new_top_addr, dst_space_end,
                                          new_top_addr);
      assert(!done, "space should not fit into old gen");
      assert(next_src_addr != nullptr, "sanity");

      // The source space becomes the new target, so the remainder is compacted
      // within the space itself.
      dst_space_id = SpaceId(id);
      dst_space_end = space->end();
      new_top_addr = _space_info[id].new_top_addr();
      NOT_PRODUCT(summary_phase_msg(dst_space_id,
                                    space->bottom(), dst_space_end,
                                    SpaceId(id), next_src_addr, space->top());)
      done = _summary_data.summarize(_space_info[id].split_info(),
                                     next_src_addr, space->top(),
                                     nullptr,
                                     space->bottom(), dst_space_end,
                                     new_top_addr);
      assert(done, "space must fit when compacted into itself");
      assert(*new_top_addr <= space->top(), "usage should not grow");
    }
  }

  log_develop_trace(gc, compaction)("Summary_phase:  after final summarization");
  NOT_PRODUCT(print_region_ranges());
  NOT_PRODUCT(print_initial_summary_data(_summary_data, _space_info));
}

// This method should contain all heap-specific policy for invoking a full
// collection.  invoke_no_policy() will only attempt to compact the heap; it
// will do nothing further.  If we need to bail out for policy reasons, scavenge
// before full gc, or any other specialized behavior, it needs to be added here.
//
// Note that this method should only be called from the vm_thread while at a
// safepoint.
//
// Note that the all_soft_refs_clear flag in the soft ref policy
// may be true because this method can be called without intervening
// activity.  For example when the heap space is tight and full measure
// are being taken to free space.
bool PSParallelCompact::invoke(bool maximum_heap_compaction) {
  assert(SafepointSynchronize::is_at_safepoint(), "should be at safepoint");
  assert(Thread::current() == (Thread*)VMThread::vm_thread(),
         "should be in vm thread");

  ParallelScavengeHeap* heap = ParallelScavengeHeap::heap();
  assert(!heap->is_gc_active(), "not reentrant");

  IsGCActiveMark mark;

  if (ScavengeBeforeFullGC) {
    PSScavenge::invoke_no_policy();
  }

  const bool clear_all_soft_refs =
    heap->soft_ref_policy()->should_clear_all_soft_refs();

  return PSParallelCompact::invoke_no_policy(clear_all_soft_refs ||
                                             maximum_heap_compaction);
}

static void zero_cap(MutableSpace* ms) {
  os::cleanup_memory((char*)ms->top(), (char*)ms->end() - (char*)ms->top());
}
static void zero_all(MutableSpace* ms) {
  os::cleanup_memory((char*)ms->bottom(), (char*)ms->end() - (char*)ms->bottom());
}

// This method contains no policy. You should probably
// be calling invoke() instead.
bool PSParallelCompact::invoke_no_policy(bool maximum_heap_compaction) {
  assert(SafepointSynchronize::is_at_safepoint(), "must be at a safepoint");
  assert(ref_processor() != nullptr, "Sanity");

  if (GCLocker::check_active_before_gc()) {
    return false;
  }

  ParallelScavengeHeap* heap = ParallelScavengeHeap::heap();

  GCIdMark gc_id_mark;
  _gc_timer.register_gc_start();
  _gc_tracer.report_gc_start(heap->gc_cause(), _gc_timer.gc_start());

  GCCause::Cause gc_cause = heap->gc_cause();
  PSYoungGen* young_gen = heap->young_gen();
  PSOldGen* old_gen = heap->old_gen();
  PSAdaptiveSizePolicy* size_policy = heap->size_policy();

  // The scope of casr should end after code that can change
  // SoftRefPolicy::_should_clear_all_soft_refs.
  ClearedAllSoftRefs casr(maximum_heap_compaction,
                          heap->soft_ref_policy());

  if (ZapUnusedHeapArea) {
    // Save information needed to minimize mangling
    heap->record_gen_tops_before_GC();
  }

  // Make sure data structures are sane, make the heap parsable, and do other
  // miscellaneous bookkeeping.
  pre_compact();

  const PreGenGCValues pre_gc_values = heap->get_pre_gc_values();

  {
    const uint active_workers =
      WorkerPolicy::calc_active_workers(ParallelScavengeHeap::heap()->workers().max_workers(),
                                        ParallelScavengeHeap::heap()->workers().active_workers(),
                                        Threads::number_of_non_daemon_threads());
    ParallelScavengeHeap::heap()->workers().set_active_workers(active_workers);

    GCTraceCPUTime tcpu(&_gc_tracer);
    GCTraceTime(Info, gc) tm("Pause Full", nullptr, gc_cause, true);

    heap->pre_full_gc_dump(&_gc_timer);

    TraceCollectorStats tcs(counters());
    TraceMemoryManagerStats tms(heap->old_gc_manager(), gc_cause, "end of major GC");

    if (log_is_enabled(Debug, gc, heap, exit)) {
      accumulated_time()->start();
    }

    // Let the size policy know we're starting
    size_policy->major_collection_begin();

#if COMPILER2_OR_JVMCI
    DerivedPointerTable::clear();
#endif

    ref_processor()->start_discovery(maximum_heap_compaction);

    marking_phase(&_gc_tracer);

    bool max_on_system_gc = UseMaximumCompactionOnSystemGC
      && GCCause::is_user_requested_gc(gc_cause);
    summary_phase(maximum_heap_compaction || max_on_system_gc);

#if COMPILER2_OR_JVMCI
    assert(DerivedPointerTable::is_active(), "Sanity");
    DerivedPointerTable::set_active(false);
#endif

    // adjust_roots() updates Universe::_intArrayKlassObj which is
    // needed by the compaction for filling holes in the dense prefix.
    adjust_roots();

    compact();

    ParCompactionManager::verify_all_region_stack_empty();

    // Reset the mark bitmap, summary data, and do other bookkeeping.  Must be
    // done before resizing.
    post_compact();

    // Let the size policy know we're done
    size_policy->major_collection_end(old_gen->used_in_bytes(), gc_cause);

    if (UseAdaptiveSizePolicy) {
      log_debug(gc, ergo)("AdaptiveSizeStart: collection: %d ", heap->total_collections());
      log_trace(gc, ergo)("old_gen_capacity: " SIZE_FORMAT " young_gen_capacity: " SIZE_FORMAT,
                          old_gen->capacity_in_bytes(), young_gen->capacity_in_bytes());

      // Don't check if the size_policy is ready here.  Let
      // the size_policy check that internally.
      if (UseAdaptiveGenerationSizePolicyAtMajorCollection &&
          AdaptiveSizePolicy::should_update_promo_stats(gc_cause)) {
        // Swap the survivor spaces if from_space is empty. The
        // resize_young_gen() called below is normally used after
        // a successful young GC and swapping of survivor spaces;
        // otherwise, it will fail to resize the young gen with
        // the current implementation.
        if (young_gen->from_space()->is_empty()) {
          young_gen->from_space()->clear(SpaceDecorator::Mangle);
          young_gen->swap_spaces();
        }

        // Calculate optimal free space amounts
        assert(young_gen->max_gen_size() >
          young_gen->from_space()->capacity_in_bytes() +
          young_gen->to_space()->capacity_in_bytes(),
          "Sizes of space in young gen are out-of-bounds");

        size_t young_live = young_gen->used_in_bytes();
        size_t eden_live = young_gen->eden_space()->used_in_bytes();
        size_t old_live = old_gen->used_in_bytes();
        size_t cur_eden = young_gen->eden_space()->capacity_in_bytes();
        size_t max_old_gen_size = old_gen->max_gen_size();
        size_t max_eden_size = young_gen->max_gen_size() -
          young_gen->from_space()->capacity_in_bytes() -
          young_gen->to_space()->capacity_in_bytes();

        // Used for diagnostics
        size_policy->clear_generation_free_space_flags();

        size_policy->compute_generations_free_space(young_live,
                                                    eden_live,
                                                    old_live,
                                                    cur_eden,
                                                    max_old_gen_size,
                                                    max_eden_size,
                                                    true /* full gc*/);

        size_policy->check_gc_overhead_limit(eden_live,
                                             max_old_gen_size,
                                             max_eden_size,
                                             true /* full gc*/,
                                             gc_cause,
                                             heap->soft_ref_policy());

        size_policy->decay_supplemental_growth(true /* full gc*/);

        heap->resize_old_gen(
          size_policy->calculated_old_free_size_in_bytes());

        heap->resize_young_gen(size_policy->calculated_eden_size_in_bytes(),
                               size_policy->calculated_survivor_size_in_bytes());
      }

      log_debug(gc, ergo)("AdaptiveSizeStop: collection: %d ", heap->total_collections());
    }

    if (heap->do_cleanup_unused()) {
      zero_cap(young_gen->eden_space());
      zero_cap(young_gen->from_space());
      zero_all(young_gen->to_space());
      zero_cap(old_gen->object_space());
    }

    if (UsePerfData) {
      PSGCAdaptivePolicyCounters* const counters = heap->gc_policy_counters();
      counters->update_counters();
      counters->update_old_capacity(old_gen->capacity_in_bytes());
      counters->update_young_capacity(young_gen->capacity_in_bytes());
    }

    heap->resize_all_tlabs();

    // Resize the metaspace capacity after a collection
    MetaspaceGC::compute_new_size();

    if (log_is_enabled(Debug, gc, heap, exit)) {
      accumulated_time()->stop();
    }

    heap->print_heap_change(pre_gc_values);

    // Track memory usage and detect low memory
    MemoryService::track_memory_usage();
    heap->update_counters();

    heap->post_full_gc_dump(&_gc_timer);
  }

  if (VerifyAfterGC && heap->total_collections() >= VerifyGCStartAt) {
    Universe::verify("After GC");
  }

  // Re-verify object start arrays
  if (VerifyObjectStartArray &&
      VerifyAfterGC) {
    old_gen->verify_object_start_array();
  }

  if (ZapUnusedHeapArea) {
    old_gen->object_space()->check_mangled_unused_area_complete();
  }

  heap->print_heap_after_gc();
  heap->trace_heap_after_gc(&_gc_tracer);

  AdaptiveSizePolicyOutput::print(size_policy, heap->total_collections());

  _gc_timer.register_gc_end();

  _gc_tracer.report_dense_prefix(dense_prefix(old_space_id));
  _gc_tracer.report_gc_end(_gc_timer.gc_end(), _gc_timer.time_partitions());

  return true;
}

class PCAddThreadRootsMarkingTaskClosure : public ThreadClosure {
private:
  uint _worker_id;

public:
  PCAddThreadRootsMarkingTaskClosure(uint worker_id) : _worker_id(worker_id) { }
  void do_thread(Thread* thread) {
    assert(ParallelScavengeHeap::heap()->is_gc_active(), "called outside gc");

    ResourceMark rm;

    ParCompactionManager* cm = ParCompactionManager::gc_thread_compaction_manager(_worker_id);

    PCMarkAndPushClosure mark_and_push_closure(cm);
    MarkingCodeBlobClosure mark_and_push_in_blobs(&mark_and_push_closure, !CodeBlobToOopClosure::FixRelocations, true /* keepalive nmethods */);

    thread->oops_do(&mark_and_push_closure, &mark_and_push_in_blobs);

    // Do the real work
    cm->follow_marking_stacks();
  }
};

void steal_marking_work(TaskTerminator& terminator, uint worker_id) {
  assert(ParallelScavengeHeap::heap()->is_gc_active(), "called outside gc");

  ParCompactionManager* cm =
    ParCompactionManager::gc_thread_compaction_manager(worker_id);

  do {
    oop obj = nullptr;
    ObjArrayTask task;
    if (ParCompactionManager::steal_objarray(worker_id,  task)) {
      cm->follow_array((objArrayOop)task.obj(), task.index());
    } else if (ParCompactionManager::steal(worker_id, obj)) {
      cm->follow_contents(obj);
    }
    cm->follow_marking_stacks();
  } while (!terminator.offer_termination());
}

class MarkFromRootsTask : public WorkerTask {
  StrongRootsScope _strong_roots_scope; // needed for Threads::possibly_parallel_threads_do
  OopStorageSetStrongParState<false /* concurrent */, false /* is_const */> _oop_storage_set_par_state;
  TaskTerminator _terminator;
  uint _active_workers;

public:
  MarkFromRootsTask(uint active_workers) :
      WorkerTask("MarkFromRootsTask"),
      _strong_roots_scope(active_workers),
      _terminator(active_workers, ParCompactionManager::oop_task_queues()),
      _active_workers(active_workers) {}

  virtual void work(uint worker_id) {
    ParCompactionManager* cm = ParCompactionManager::gc_thread_compaction_manager(worker_id);
    PCMarkAndPushClosure mark_and_push_closure(cm);

    {
      CLDToOopClosure cld_closure(&mark_and_push_closure, ClassLoaderData::_claim_stw_fullgc_mark);
      ClassLoaderDataGraph::always_strong_cld_do(&cld_closure);

      // Do the real work
      cm->follow_marking_stacks();
    }

    PCAddThreadRootsMarkingTaskClosure closure(worker_id);
    Threads::possibly_parallel_threads_do(true /* is_par */, &closure);

    // Mark from OopStorages
    {
      _oop_storage_set_par_state.oops_do(&mark_and_push_closure);
      // Do the real work
      cm->follow_marking_stacks();
    }

    if (_active_workers > 1) {
      steal_marking_work(_terminator, worker_id);
    }
  }
};

class ParallelCompactRefProcProxyTask : public RefProcProxyTask {
  TaskTerminator _terminator;

public:
  ParallelCompactRefProcProxyTask(uint max_workers)
    : RefProcProxyTask("ParallelCompactRefProcProxyTask", max_workers),
      _terminator(_max_workers, ParCompactionManager::oop_task_queues()) {}

  void work(uint worker_id) override {
    assert(worker_id < _max_workers, "sanity");
    ParCompactionManager* cm = (_tm == RefProcThreadModel::Single) ? ParCompactionManager::get_vmthread_cm() : ParCompactionManager::gc_thread_compaction_manager(worker_id);
    PCMarkAndPushClosure keep_alive(cm);
    BarrierEnqueueDiscoveredFieldClosure enqueue;
    ParCompactionManager::FollowStackClosure complete_gc(cm, (_tm == RefProcThreadModel::Single) ? nullptr : &_terminator, worker_id);
    _rp_task->rp_work(worker_id, PSParallelCompact::is_alive_closure(), &keep_alive, &enqueue, &complete_gc);
  }

  void prepare_run_task_hook() override {
    _terminator.reset_for_reuse(_queue_count);
  }
};

void PSParallelCompact::marking_phase(ParallelOldTracer *gc_tracer) {
  // Recursively traverse all live objects and mark them
  GCTraceTime(Info, gc, phases) tm("Marking Phase", &_gc_timer);

  uint active_gc_threads = ParallelScavengeHeap::heap()->workers().active_workers();

  ClassLoaderDataGraph::verify_claimed_marks_cleared(ClassLoaderData::_claim_stw_fullgc_mark);
  {
    GCTraceTime(Debug, gc, phases) tm("Par Mark", &_gc_timer);

    MarkFromRootsTask task(active_gc_threads);
    ParallelScavengeHeap::heap()->workers().run_task(&task);
  }

  // Process reference objects found during marking
  {
    GCTraceTime(Debug, gc, phases) tm("Reference Processing", &_gc_timer);

    ReferenceProcessorStats stats;
    ReferenceProcessorPhaseTimes pt(&_gc_timer, ref_processor()->max_num_queues());

    ref_processor()->set_active_mt_degree(active_gc_threads);
    ParallelCompactRefProcProxyTask task(ref_processor()->max_num_queues());
    stats = ref_processor()->process_discovered_references(task, pt);

    gc_tracer->report_gc_reference_stats(stats);
    pt.print_all_references();
  }

  // This is the point where the entire marking should have completed.
  ParCompactionManager::verify_all_marking_stack_empty();

  {
    GCTraceTime(Debug, gc, phases) tm("Weak Processing", &_gc_timer);
    WeakProcessor::weak_oops_do(&ParallelScavengeHeap::heap()->workers(),
                                is_alive_closure(),
                                &do_nothing_cl,
                                1);
  }

  {
    GCTraceTime(Debug, gc, phases) tm_m("Class Unloading", &_gc_timer);
    CodeCache::UnloadingScope scope(is_alive_closure());

    // Follow system dictionary roots and unload classes.
    bool purged_class = SystemDictionary::do_unloading(&_gc_timer);

    // Unload nmethods.
    CodeCache::do_unloading(purged_class);

    // Prune dead klasses from subklass/sibling/implementor lists.
    Klass::clean_weak_klass_links(purged_class);

    // Clean JVMCI metadata handles.
    JVMCI_ONLY(JVMCI::do_unloading(purged_class));
  }

  {
    GCTraceTime(Debug, gc, phases) tm("Report Object Count", &_gc_timer);
    _gc_tracer.report_object_count_after_gc(is_alive_closure(), &ParallelScavengeHeap::heap()->workers());
  }
#if TASKQUEUE_STATS
  ParCompactionManager::oop_task_queues()->print_and_reset_taskqueue_stats("Oop Queue");
  ParCompactionManager::_objarray_task_queues->print_and_reset_taskqueue_stats("ObjArrayOop Queue");
#endif
}

class PSAdjustTask final : public WorkerTask {
  SubTasksDone                               _sub_tasks;
  WeakProcessor::Task                        _weak_proc_task;
  OopStorageSetStrongParState<false, false>  _oop_storage_iter;
  uint                                       _nworkers;

  enum PSAdjustSubTask {
    PSAdjustSubTask_code_cache,

    PSAdjustSubTask_num_elements
  };

public:
  PSAdjustTask(uint nworkers) :
    WorkerTask("PSAdjust task"),
    _sub_tasks(PSAdjustSubTask_num_elements),
    _weak_proc_task(nworkers),
    _nworkers(nworkers) {

    ClassLoaderDataGraph::verify_claimed_marks_cleared(ClassLoaderData::_claim_stw_fullgc_adjust);
    if (nworkers > 1) {
      Threads::change_thread_claim_token();
    }
  }

  ~PSAdjustTask() {
    Threads::assert_all_threads_claimed();
  }

  void work(uint worker_id) {
    ParCompactionManager* cm = ParCompactionManager::gc_thread_compaction_manager(worker_id);
    PCAdjustPointerClosure adjust(cm);
    {
      ResourceMark rm;
      Threads::possibly_parallel_oops_do(_nworkers > 1, &adjust, nullptr);
    }
    _oop_storage_iter.oops_do(&adjust);
    {
      CLDToOopClosure cld_closure(&adjust, ClassLoaderData::_claim_stw_fullgc_adjust);
      ClassLoaderDataGraph::cld_do(&cld_closure);
    }
    {
      AlwaysTrueClosure always_alive;
      _weak_proc_task.work(worker_id, &always_alive, &adjust);
    }
    if (_sub_tasks.try_claim_task(PSAdjustSubTask_code_cache)) {
      CodeBlobToOopClosure adjust_code(&adjust, CodeBlobToOopClosure::FixRelocations);
      CodeCache::blobs_do(&adjust_code);
    }
    _sub_tasks.all_tasks_claimed();
  }
};

void PSParallelCompact::adjust_roots() {
  // Adjust the pointers to reflect the new locations
  GCTraceTime(Info, gc, phases) tm("Adjust Roots", &_gc_timer);
  uint nworkers = ParallelScavengeHeap::heap()->workers().active_workers();
  PSAdjustTask task(nworkers);
  ParallelScavengeHeap::heap()->workers().run_task(&task);
}

// Helper class to print 8 region numbers per line and then print the total at the end.
class FillableRegionLogger : public StackObj {
private:
  Log(gc, compaction) log;
  static const int LineLength = 8;
  size_t _regions[LineLength];
  int _next_index;
  bool _enabled;
  size_t _total_regions;
public:
  FillableRegionLogger() : _next_index(0), _enabled(log_develop_is_enabled(Trace, gc, compaction)), _total_regions(0) { }
  ~FillableRegionLogger() {
    log.trace(SIZE_FORMAT " initially fillable regions", _total_regions);
  }

  void print_line() {
    if (!_enabled || _next_index == 0) {
      return;
    }
    FormatBuffer<> line("Fillable: ");
    for (int i = 0; i < _next_index; i++) {
      line.append(" " SIZE_FORMAT_W(7), _regions[i]);
    }
    log.trace("%s", line.buffer());
    _next_index = 0;
  }

  void handle(size_t region) {
    if (!_enabled) {
      return;
    }
    _regions[_next_index++] = region;
    if (_next_index == LineLength) {
      print_line();
    }
    _total_regions++;
  }
};

void PSParallelCompact::prepare_region_draining_tasks(uint parallel_gc_threads)
{
  GCTraceTime(Trace, gc, phases) tm("Drain Task Setup", &_gc_timer);

  // Find the threads that are active
  uint worker_id = 0;

  // Find all regions that are available (can be filled immediately) and
  // distribute them to the thread stacks.  The iteration is done in reverse
  // order (high to low) so the regions will be removed in ascending order.

  const ParallelCompactData& sd = PSParallelCompact::summary_data();

  // id + 1 is used to test termination so unsigned  can
  // be used with an old_space_id == 0.
  FillableRegionLogger region_logger;
  for (unsigned int id = to_space_id; id + 1 > old_space_id; --id) {
    SpaceInfo* const space_info = _space_info + id;
    HeapWord* const new_top = space_info->new_top();

    const size_t beg_region = sd.addr_to_region_idx(space_info->dense_prefix());
    const size_t end_region =
      sd.addr_to_region_idx(sd.region_align_up(new_top));

    for (size_t cur = end_region - 1; cur + 1 > beg_region; --cur) {
      if (sd.region(cur)->claim_unsafe()) {
        ParCompactionManager* cm = ParCompactionManager::gc_thread_compaction_manager(worker_id);
        bool result = sd.region(cur)->mark_normal();
        assert(result, "Must succeed at this point.");
        cm->region_stack()->push(cur);
        region_logger.handle(cur);
        // Assign regions to tasks in round-robin fashion.
        if (++worker_id == parallel_gc_threads) {
          worker_id = 0;
        }
      }
    }
    region_logger.print_line();
  }
}

class TaskQueue : StackObj {
  volatile uint _counter;
  uint _size;
  uint _insert_index;
  PSParallelCompact::UpdateDensePrefixTask* _backing_array;
public:
  explicit TaskQueue(uint size) : _counter(0), _size(size), _insert_index(0), _backing_array(nullptr) {
    _backing_array = NEW_C_HEAP_ARRAY(PSParallelCompact::UpdateDensePrefixTask, _size, mtGC);
  }
  ~TaskQueue() {
    assert(_counter >= _insert_index, "not all queue elements were claimed");
    FREE_C_HEAP_ARRAY(T, _backing_array);
  }

  void push(const PSParallelCompact::UpdateDensePrefixTask& value) {
    assert(_insert_index < _size, "too small backing array");
    _backing_array[_insert_index++] = value;
  }

  bool try_claim(PSParallelCompact::UpdateDensePrefixTask& reference) {
    uint claimed = Atomic::fetch_then_add(&_counter, 1u);
    if (claimed < _insert_index) {
      reference = _backing_array[claimed];
      return true;
    } else {
      return false;
    }
  }
};

#define PAR_OLD_DENSE_PREFIX_OVER_PARTITIONING 4

void PSParallelCompact::enqueue_dense_prefix_tasks(TaskQueue& task_queue,
                                                   uint parallel_gc_threads) {
  GCTraceTime(Trace, gc, phases) tm("Dense Prefix Task Setup", &_gc_timer);

  ParallelCompactData& sd = PSParallelCompact::summary_data();

  // Iterate over all the spaces adding tasks for updating
  // regions in the dense prefix.  Assume that 1 gc thread
  // will work on opening the gaps and the remaining gc threads
  // will work on the dense prefix.
  unsigned int space_id;
  for (space_id = old_space_id; space_id < last_space_id; ++ space_id) {
    HeapWord* const dense_prefix_end = _space_info[space_id].dense_prefix();
    const MutableSpace* const space = _space_info[space_id].space();

    if (dense_prefix_end == space->bottom()) {
      // There is no dense prefix for this space.
      continue;
    }

    // The dense prefix is before this region.
    size_t region_index_end_dense_prefix =
        sd.addr_to_region_idx(dense_prefix_end);
    RegionData* const dense_prefix_cp =
      sd.region(region_index_end_dense_prefix);
    assert(dense_prefix_end == space->end() ||
           dense_prefix_cp->available() ||
           dense_prefix_cp->claimed(),
           "The region after the dense prefix should always be ready to fill");

    size_t region_index_start = sd.addr_to_region_idx(space->bottom());

    // Is there dense prefix work?
    size_t total_dense_prefix_regions =
      region_index_end_dense_prefix - region_index_start;
    // How many regions of the dense prefix should be given to
    // each thread?
    if (total_dense_prefix_regions > 0) {
      uint tasks_for_dense_prefix = 1;
      if (total_dense_prefix_regions <=
          (parallel_gc_threads * PAR_OLD_DENSE_PREFIX_OVER_PARTITIONING)) {
        // Don't over partition.  This assumes that
        // PAR_OLD_DENSE_PREFIX_OVER_PARTITIONING is a small integer value
        // so there are not many regions to process.
        tasks_for_dense_prefix = parallel_gc_threads;
      } else {
        // Over partition
        tasks_for_dense_prefix = parallel_gc_threads *
          PAR_OLD_DENSE_PREFIX_OVER_PARTITIONING;
      }
      size_t regions_per_thread = total_dense_prefix_regions /
        tasks_for_dense_prefix;
      // Give each thread at least 1 region.
      if (regions_per_thread == 0) {
        regions_per_thread = 1;
      }

      for (uint k = 0; k < tasks_for_dense_prefix; k++) {
        if (region_index_start >= region_index_end_dense_prefix) {
          break;
        }
        // region_index_end is not processed
        size_t region_index_end = MIN2(region_index_start + regions_per_thread,
                                       region_index_end_dense_prefix);
        task_queue.push(UpdateDensePrefixTask(SpaceId(space_id),
                                              region_index_start,
                                              region_index_end));
        region_index_start = region_index_end;
      }
    }
    // This gets any part of the dense prefix that did not
    // fit evenly.
    if (region_index_start < region_index_end_dense_prefix) {
      task_queue.push(UpdateDensePrefixTask(SpaceId(space_id),
                                            region_index_start,
                                            region_index_end_dense_prefix));
    }
  }
}

#ifdef ASSERT
// Write a histogram of the number of times the block table was filled for a
// region.
void PSParallelCompact::write_block_fill_histogram()
{
  if (!log_develop_is_enabled(Trace, gc, compaction)) {
    return;
  }

  Log(gc, compaction) log;
  ResourceMark rm;
  LogStream ls(log.trace());
  outputStream* out = &ls;

  typedef ParallelCompactData::RegionData rd_t;
  ParallelCompactData& sd = summary_data();

  for (unsigned int id = old_space_id; id < last_space_id; ++id) {
    MutableSpace* const spc = _space_info[id].space();
    if (spc->bottom() != spc->top()) {
      const rd_t* const beg = sd.addr_to_region_ptr(spc->bottom());
      HeapWord* const top_aligned_up = sd.region_align_up(spc->top());
      const rd_t* const end = sd.addr_to_region_ptr(top_aligned_up);

      size_t histo[5] = { 0, 0, 0, 0, 0 };
      const size_t histo_len = sizeof(histo) / sizeof(size_t);
      const size_t region_cnt = pointer_delta(end, beg, sizeof(rd_t));

      for (const rd_t* cur = beg; cur < end; ++cur) {
        ++histo[MIN2(cur->blocks_filled_count(), histo_len - 1)];
      }
      out->print("Block fill histogram: %u %-4s" SIZE_FORMAT_W(5), id, space_names[id], region_cnt);
      for (size_t i = 0; i < histo_len; ++i) {
        out->print(" " SIZE_FORMAT_W(5) " %5.1f%%",
                   histo[i], 100.0 * histo[i] / region_cnt);
      }
      out->cr();
    }
  }
}
#endif // #ifdef ASSERT

static void compaction_with_stealing_work(TaskTerminator* terminator, uint worker_id) {
  assert(ParallelScavengeHeap::heap()->is_gc_active(), "called outside gc");

  ParCompactionManager* cm =
    ParCompactionManager::gc_thread_compaction_manager(worker_id);

  // Drain the stacks that have been preloaded with regions
  // that are ready to fill.

  cm->drain_region_stacks();

  guarantee(cm->region_stack()->is_empty(), "Not empty");

  size_t region_index = 0;

  while (true) {
    if (ParCompactionManager::steal(worker_id, region_index)) {
      PSParallelCompact::fill_and_update_region(cm, region_index);
      cm->drain_region_stacks();
    } else if (PSParallelCompact::steal_unavailable_region(cm, region_index)) {
      // Fill and update an unavailable region with the help of a shadow region
      PSParallelCompact::fill_and_update_shadow_region(cm, region_index);
      cm->drain_region_stacks();
    } else {
      if (terminator->offer_termination()) {
        break;
      }
      // Go around again.
    }
  }
}

class UpdateDensePrefixAndCompactionTask: public WorkerTask {
  TaskQueue& _tq;
  TaskTerminator _terminator;

public:
  UpdateDensePrefixAndCompactionTask(TaskQueue& tq, uint active_workers) :
      WorkerTask("UpdateDensePrefixAndCompactionTask"),
      _tq(tq),
      _terminator(active_workers, ParCompactionManager::region_task_queues()) {
  }
  virtual void work(uint worker_id) {
    ParCompactionManager* cm = ParCompactionManager::gc_thread_compaction_manager(worker_id);

    for (PSParallelCompact::UpdateDensePrefixTask task; _tq.try_claim(task); /* empty */) {
      PSParallelCompact::update_and_deadwood_in_dense_prefix(cm,
                                                             task._space_id,
                                                             task._region_index_start,
                                                             task._region_index_end);
    }

    // Once a thread has drained it's stack, it should try to steal regions from
    // other threads.
    compaction_with_stealing_work(&_terminator, worker_id);

    // At this point all regions have been compacted, so it's now safe
    // to update the deferred objects that cross region boundaries.
    cm->drain_deferred_objects();
  }
};

void PSParallelCompact::compact() {
  GCTraceTime(Info, gc, phases) tm("Compaction Phase", &_gc_timer);

  ParallelScavengeHeap* heap = ParallelScavengeHeap::heap();
  PSOldGen* old_gen = heap->old_gen();
  old_gen->start_array()->reset();
  uint active_gc_threads = ParallelScavengeHeap::heap()->workers().active_workers();

  // for [0..last_space_id)
  //     for [0..active_gc_threads * PAR_OLD_DENSE_PREFIX_OVER_PARTITIONING)
  //         push
  //     push
  //
  // max push count is thus: last_space_id * (active_gc_threads * PAR_OLD_DENSE_PREFIX_OVER_PARTITIONING + 1)
  TaskQueue task_queue(last_space_id * (active_gc_threads * PAR_OLD_DENSE_PREFIX_OVER_PARTITIONING + 1));
  initialize_shadow_regions(active_gc_threads);
  prepare_region_draining_tasks(active_gc_threads);
  enqueue_dense_prefix_tasks(task_queue, active_gc_threads);

  {
    GCTraceTime(Trace, gc, phases) tm("Par Compact", &_gc_timer);

    UpdateDensePrefixAndCompactionTask task(task_queue, active_gc_threads);
    ParallelScavengeHeap::heap()->workers().run_task(&task);

#ifdef  ASSERT
    // Verify that all regions have been processed.
    for (unsigned int id = old_space_id; id < last_space_id; ++id) {
      verify_complete(SpaceId(id));
    }
#endif
  }

  DEBUG_ONLY(write_block_fill_histogram());
}

#ifdef  ASSERT
void PSParallelCompact::verify_complete(SpaceId space_id) {
  // All Regions between space bottom() to new_top() should be marked as filled
  // and all Regions between new_top() and top() should be available (i.e.,
  // should have been emptied).
  ParallelCompactData& sd = summary_data();
  SpaceInfo si = _space_info[space_id];
  HeapWord* new_top_addr = sd.region_align_up(si.new_top());
  HeapWord* old_top_addr = sd.region_align_up(si.space()->top());
  const size_t beg_region = sd.addr_to_region_idx(si.space()->bottom());
  const size_t new_top_region = sd.addr_to_region_idx(new_top_addr);
  const size_t old_top_region = sd.addr_to_region_idx(old_top_addr);

  bool issued_a_warning = false;

  size_t cur_region;
  for (cur_region = beg_region; cur_region < new_top_region; ++cur_region) {
    const RegionData* const c = sd.region(cur_region);
    if (!c->completed()) {
      log_warning(gc)("region " SIZE_FORMAT " not filled: destination_count=%u",
                      cur_region, c->destination_count());
      issued_a_warning = true;
    }
  }

  for (cur_region = new_top_region; cur_region < old_top_region; ++cur_region) {
    const RegionData* const c = sd.region(cur_region);
    if (!c->available()) {
      log_warning(gc)("region " SIZE_FORMAT " not empty: destination_count=%u",
                      cur_region, c->destination_count());
      issued_a_warning = true;
    }
  }

  if (issued_a_warning) {
    print_region_ranges();
  }
}
#endif  // #ifdef ASSERT

inline void UpdateOnlyClosure::do_addr(HeapWord* addr) {
  _start_array->allocate_block(addr);
  compaction_manager()->update_contents(cast_to_oop(addr));
}

// Update interior oops in the ranges of regions [beg_region, end_region).
void
PSParallelCompact::update_and_deadwood_in_dense_prefix(ParCompactionManager* cm,
                                                       SpaceId space_id,
                                                       size_t beg_region,
                                                       size_t end_region) {
  ParallelCompactData& sd = summary_data();
  ParMarkBitMap* const mbm = mark_bitmap();

  HeapWord* beg_addr = sd.region_to_addr(beg_region);
  HeapWord* const end_addr = sd.region_to_addr(end_region);
  assert(beg_region <= end_region, "bad region range");
  assert(end_addr <= dense_prefix(space_id), "not in the dense prefix");

#ifdef  ASSERT
  // Claim the regions to avoid triggering an assert when they are marked as
  // filled.
  for (size_t claim_region = beg_region; claim_region < end_region; ++claim_region) {
    assert(sd.region(claim_region)->claim_unsafe(), "claim() failed");
  }
#endif  // #ifdef ASSERT

  if (beg_addr != space(space_id)->bottom()) {
    // Find the first live object or block of dead space that *starts* in this
    // range of regions.  If a partial object crosses onto the region, skip it;
    // it will be marked for 'deferred update' when the object head is
    // processed.  If dead space crosses onto the region, it is also skipped; it
    // will be filled when the prior region is processed.  If neither of those
    // apply, the first word in the region is the start of a live object or dead
    // space.
    assert(beg_addr > space(space_id)->bottom(), "sanity");
    const RegionData* const cp = sd.region(beg_region);
    if (cp->partial_obj_size() != 0) {
      beg_addr = sd.partial_obj_end(beg_region);
    } else if (dead_space_crosses_boundary(cp, mbm->addr_to_bit(beg_addr))) {
      beg_addr = mbm->find_obj_beg(beg_addr, end_addr);
    }
  }

  if (beg_addr < end_addr) {
    // A live object or block of dead space starts in this range of Regions.
     HeapWord* const dense_prefix_end = dense_prefix(space_id);

    // Create closures and iterate.
    UpdateOnlyClosure update_closure(mbm, cm, space_id);
    FillClosure fill_closure(cm, space_id);
    ParMarkBitMap::IterationStatus status;
    status = mbm->iterate(&update_closure, &fill_closure, beg_addr, end_addr,
                          dense_prefix_end);
    if (status == ParMarkBitMap::incomplete) {
      update_closure.do_addr(update_closure.source());
    }
  }

  // Mark the regions as filled.
  RegionData* const beg_cp = sd.region(beg_region);
  RegionData* const end_cp = sd.region(end_region);
  for (RegionData* cp = beg_cp; cp < end_cp; ++cp) {
    cp->set_completed();
  }
}

// Return the SpaceId for the space containing addr.  If addr is not in the
// heap, last_space_id is returned.  In debug mode it expects the address to be
// in the heap and asserts such.
PSParallelCompact::SpaceId PSParallelCompact::space_id(HeapWord* addr) {
  assert(ParallelScavengeHeap::heap()->is_in_reserved(addr), "addr not in the heap");

  for (unsigned int id = old_space_id; id < last_space_id; ++id) {
    if (_space_info[id].space()->contains(addr)) {
      return SpaceId(id);
    }
  }

  assert(false, "no space contains the addr");
  return last_space_id;
}

void PSParallelCompact::update_deferred_object(ParCompactionManager* cm, HeapWord *addr) {
#ifdef ASSERT
  ParallelCompactData& sd = summary_data();
  size_t region_idx = sd.addr_to_region_idx(addr);
  assert(sd.region(region_idx)->completed(), "first region must be completed before deferred updates");
  assert(sd.region(region_idx + 1)->completed(), "second region must be completed before deferred updates");
#endif

  const SpaceInfo* const space_info = _space_info + space_id(addr);
  ObjectStartArray* const start_array = space_info->start_array();
  if (start_array != nullptr) {
    start_array->allocate_block(addr);
  }

  cm->update_contents(cast_to_oop(addr));
  assert(oopDesc::is_oop(cast_to_oop(addr)), "Expected an oop at " PTR_FORMAT, p2i(cast_to_oop(addr)));
}

// Skip over count live words starting from beg, and return the address of the
// next live word.  Unless marked, the word corresponding to beg is assumed to
// be dead.  Callers must either ensure beg does not correspond to the middle of
// an object, or account for those live words in some other way.  Callers must
// also ensure that there are enough live words in the range [beg, end) to skip.
HeapWord*
PSParallelCompact::skip_live_words(HeapWord* beg, HeapWord* end, size_t count)
{
  assert(count > 0, "sanity");

  ParMarkBitMap* m = mark_bitmap();
  idx_t bits_to_skip = m->words_to_bits(count);
  idx_t cur_beg = m->addr_to_bit(beg);
  const idx_t search_end = m->align_range_end(m->addr_to_bit(end));

  do {
    cur_beg = m->find_obj_beg(cur_beg, search_end);
    idx_t cur_end = m->find_obj_end(cur_beg, search_end);
    const size_t obj_bits = cur_end - cur_beg + 1;
    if (obj_bits > bits_to_skip) {
      return m->bit_to_addr(cur_beg + bits_to_skip);
    }
    bits_to_skip -= obj_bits;
    cur_beg = cur_end + 1;
  } while (bits_to_skip > 0);

  // Skipping the desired number of words landed just past the end of an object.
  // Find the start of the next object.
  cur_beg = m->find_obj_beg(cur_beg, search_end);
  assert(cur_beg < m->addr_to_bit(end), "not enough live words to skip");
  return m->bit_to_addr(cur_beg);
}

HeapWord* PSParallelCompact::first_src_addr(HeapWord* const dest_addr,
                                            SpaceId src_space_id,
                                            size_t src_region_idx)
{
  assert(summary_data().is_region_aligned(dest_addr), "not aligned");

  const SplitInfo& split_info = _space_info[src_space_id].split_info();
  if (split_info.dest_region_addr() == dest_addr) {
    // The partial object ending at the split point contains the first word to
    // be copied to dest_addr.
    return split_info.first_src_addr();
  }

  const ParallelCompactData& sd = summary_data();
  ParMarkBitMap* const bitmap = mark_bitmap();
  const size_t RegionSize = ParallelCompactData::RegionSize;

  assert(sd.is_region_aligned(dest_addr), "not aligned");
  const RegionData* const src_region_ptr = sd.region(src_region_idx);
  const size_t partial_obj_size = src_region_ptr->partial_obj_size();
  HeapWord* const src_region_destination = src_region_ptr->destination();

  assert(dest_addr >= src_region_destination, "wrong src region");
  assert(src_region_ptr->data_size() > 0, "src region cannot be empty");

  HeapWord* const src_region_beg = sd.region_to_addr(src_region_idx);
  HeapWord* const src_region_end = src_region_beg + RegionSize;

  HeapWord* addr = src_region_beg;
  if (dest_addr == src_region_destination) {
    // Return the first live word in the source region.
    if (partial_obj_size == 0) {
      addr = bitmap->find_obj_beg(addr, src_region_end);
      assert(addr < src_region_end, "no objects start in src region");
    }
    return addr;
  }

  // Must skip some live data.
  size_t words_to_skip = dest_addr - src_region_destination;
  assert(src_region_ptr->data_size() > words_to_skip, "wrong src region");

  if (partial_obj_size >= words_to_skip) {
    // All the live words to skip are part of the partial object.
    addr += words_to_skip;
    if (partial_obj_size == words_to_skip) {
      // Find the first live word past the partial object.
      addr = bitmap->find_obj_beg(addr, src_region_end);
      assert(addr < src_region_end, "wrong src region");
    }
    return addr;
  }

  // Skip over the partial object (if any).
  if (partial_obj_size != 0) {
    words_to_skip -= partial_obj_size;
    addr += partial_obj_size;
  }

  // Skip over live words due to objects that start in the region.
  addr = skip_live_words(addr, src_region_end, words_to_skip);
  assert(addr < src_region_end, "wrong src region");
  return addr;
}

void PSParallelCompact::decrement_destination_counts(ParCompactionManager* cm,
                                                     SpaceId src_space_id,
                                                     size_t beg_region,
                                                     HeapWord* end_addr)
{
  ParallelCompactData& sd = summary_data();

#ifdef ASSERT
  MutableSpace* const src_space = _space_info[src_space_id].space();
  HeapWord* const beg_addr = sd.region_to_addr(beg_region);
  assert(src_space->contains(beg_addr) || beg_addr == src_space->end(),
         "src_space_id does not match beg_addr");
  assert(src_space->contains(end_addr) || end_addr == src_space->end(),
         "src_space_id does not match end_addr");
#endif // #ifdef ASSERT

  RegionData* const beg = sd.region(beg_region);
  RegionData* const end = sd.addr_to_region_ptr(sd.region_align_up(end_addr));

  // Regions up to new_top() are enqueued if they become available.
  HeapWord* const new_top = _space_info[src_space_id].new_top();
  RegionData* const enqueue_end =
    sd.addr_to_region_ptr(sd.region_align_up(new_top));

  for (RegionData* cur = beg; cur < end; ++cur) {
    assert(cur->data_size() > 0, "region must have live data");
    cur->decrement_destination_count();
    if (cur < enqueue_end && cur->available() && cur->claim()) {
      if (cur->mark_normal()) {
        cm->push_region(sd.region(cur));
      } else if (cur->mark_copied()) {
        // Try to copy the content of the shadow region back to its corresponding
        // heap region if the shadow region is filled. Otherwise, the GC thread
        // fills the shadow region will copy the data back (see
        // MoveAndUpdateShadowClosure::complete_region).
        copy_back(sd.region_to_addr(cur->shadow_region()), sd.region_to_addr(cur));
        ParCompactionManager::push_shadow_region_mt_safe(cur->shadow_region());
        cur->set_completed();
      }
    }
  }
}

size_t PSParallelCompact::next_src_region(MoveAndUpdateClosure& closure,
                                          SpaceId& src_space_id,
                                          HeapWord*& src_space_top,
                                          HeapWord* end_addr)
{
  typedef ParallelCompactData::RegionData RegionData;

  ParallelCompactData& sd = PSParallelCompact::summary_data();
  const size_t region_size = ParallelCompactData::RegionSize;

  size_t src_region_idx = 0;

  // Skip empty regions (if any) up to the top of the space.
  HeapWord* const src_aligned_up = sd.region_align_up(end_addr);
  RegionData* src_region_ptr = sd.addr_to_region_ptr(src_aligned_up);
  HeapWord* const top_aligned_up = sd.region_align_up(src_space_top);
  const RegionData* const top_region_ptr =
    sd.addr_to_region_ptr(top_aligned_up);
  while (src_region_ptr < top_region_ptr && src_region_ptr->data_size() == 0) {
    ++src_region_ptr;
  }

  if (src_region_ptr < top_region_ptr) {
    // The next source region is in the current space.  Update src_region_idx
    // and the source address to match src_region_ptr.
    src_region_idx = sd.region(src_region_ptr);
    HeapWord* const src_region_addr = sd.region_to_addr(src_region_idx);
    if (src_region_addr > closure.source()) {
      closure.set_source(src_region_addr);
    }
    return src_region_idx;
  }

  // Switch to a new source space and find the first non-empty region.
  unsigned int space_id = src_space_id + 1;
  assert(space_id < last_space_id, "not enough spaces");

  HeapWord* const destination = closure.destination();

  do {
    MutableSpace* space = _space_info[space_id].space();
    HeapWord* const bottom = space->bottom();
    const RegionData* const bottom_cp = sd.addr_to_region_ptr(bottom);

    // Iterate over the spaces that do not compact into themselves.
    if (bottom_cp->destination() != bottom) {
      HeapWord* const top_aligned_up = sd.region_align_up(space->top());
      const RegionData* const top_cp = sd.addr_to_region_ptr(top_aligned_up);

      for (const RegionData* src_cp = bottom_cp; src_cp < top_cp; ++src_cp) {
        if (src_cp->live_obj_size() > 0) {
          // Found it.
          assert(src_cp->destination() == destination,
                 "first live obj in the space must match the destination");
          assert(src_cp->partial_obj_size() == 0,
                 "a space cannot begin with a partial obj");

          src_space_id = SpaceId(space_id);
          src_space_top = space->top();
          const size_t src_region_idx = sd.region(src_cp);
          closure.set_source(sd.region_to_addr(src_region_idx));
          return src_region_idx;
        } else {
          assert(src_cp->data_size() == 0, "sanity");
        }
      }
    }
  } while (++space_id < last_space_id);

  assert(false, "no source region was found");
  return 0;
}

void PSParallelCompact::fill_region(ParCompactionManager* cm, MoveAndUpdateClosure& closure, size_t region_idx)
{
  typedef ParMarkBitMap::IterationStatus IterationStatus;
  ParMarkBitMap* const bitmap = mark_bitmap();
  ParallelCompactData& sd = summary_data();
  RegionData* const region_ptr = sd.region(region_idx);

  // Get the source region and related info.
  size_t src_region_idx = region_ptr->source_region();
  SpaceId src_space_id = space_id(sd.region_to_addr(src_region_idx));
  HeapWord* src_space_top = _space_info[src_space_id].space()->top();
  HeapWord* dest_addr = sd.region_to_addr(region_idx);

  closure.set_source(first_src_addr(dest_addr, src_space_id, src_region_idx));

  // Adjust src_region_idx to prepare for decrementing destination counts (the
  // destination count is not decremented when a region is copied to itself).
  if (src_region_idx == region_idx) {
    src_region_idx += 1;
  }

  if (bitmap->is_unmarked(closure.source())) {
    // The first source word is in the middle of an object; copy the remainder
    // of the object or as much as will fit.  The fact that pointer updates were
    // deferred will be noted when the object header is processed.
    HeapWord* const old_src_addr = closure.source();
    closure.copy_partial_obj();
    if (closure.is_full()) {
      decrement_destination_counts(cm, src_space_id, src_region_idx,
                                   closure.source());
      closure.complete_region(cm, dest_addr, region_ptr);
      return;
    }

    HeapWord* const end_addr = sd.region_align_down(closure.source());
    if (sd.region_align_down(old_src_addr) != end_addr) {
      // The partial object was copied from more than one source region.
      decrement_destination_counts(cm, src_space_id, src_region_idx, end_addr);

      // Move to the next source region, possibly switching spaces as well.  All
      // args except end_addr may be modified.
      src_region_idx = next_src_region(closure, src_space_id, src_space_top,
                                       end_addr);
    }
  }

  do {
    HeapWord* const cur_addr = closure.source();
    HeapWord* const end_addr = MIN2(sd.region_align_up(cur_addr + 1),
                                    src_space_top);
    IterationStatus status = bitmap->iterate(&closure, cur_addr, end_addr);

    if (status == ParMarkBitMap::incomplete) {
      // The last obj that starts in the source region does not end in the
      // region.
      assert(closure.source() < end_addr, "sanity");
      HeapWord* const obj_beg = closure.source();
      HeapWord* const range_end = MIN2(obj_beg + closure.words_remaining(),
                                       src_space_top);
      HeapWord* const obj_end = bitmap->find_obj_end(obj_beg, range_end);
      if (obj_end < range_end) {
        // The end was found; the entire object will fit.
        status = closure.do_addr(obj_beg, bitmap->obj_size(obj_beg, obj_end));
        assert(status != ParMarkBitMap::would_overflow, "sanity");
      } else {
        // The end was not found; the object will not fit.
        assert(range_end < src_space_top, "obj cannot cross space boundary");
        status = ParMarkBitMap::would_overflow;
      }
    }

    if (status == ParMarkBitMap::would_overflow) {
      // The last object did not fit.  Note that interior oop updates were
      // deferred, then copy enough of the object to fill the region.
      cm->push_deferred_object(closure.destination());
      status = closure.copy_until_full(); // copies from closure.source()

      decrement_destination_counts(cm, src_space_id, src_region_idx,
                                   closure.source());
      closure.complete_region(cm, dest_addr, region_ptr);
      return;
    }

    if (status == ParMarkBitMap::full) {
      decrement_destination_counts(cm, src_space_id, src_region_idx,
                                   closure.source());
      closure.complete_region(cm, dest_addr, region_ptr);
      return;
    }

    decrement_destination_counts(cm, src_space_id, src_region_idx, end_addr);

    // Move to the next source region, possibly switching spaces as well.  All
    // args except end_addr may be modified.
    src_region_idx = next_src_region(closure, src_space_id, src_space_top,
                                     end_addr);
  } while (true);
}

void PSParallelCompact::fill_and_update_region(ParCompactionManager* cm, size_t region_idx)
{
  MoveAndUpdateClosure cl(mark_bitmap(), cm, region_idx);
  fill_region(cm, cl, region_idx);
}

void PSParallelCompact::fill_and_update_shadow_region(ParCompactionManager* cm, size_t region_idx)
{
  // Get a shadow region first
  ParallelCompactData& sd = summary_data();
  RegionData* const region_ptr = sd.region(region_idx);
  size_t shadow_region = ParCompactionManager::pop_shadow_region_mt_safe(region_ptr);
  // The InvalidShadow return value indicates the corresponding heap region is available,
  // so use MoveAndUpdateClosure to fill the normal region. Otherwise, use
  // MoveAndUpdateShadowClosure to fill the acquired shadow region.
  if (shadow_region == ParCompactionManager::InvalidShadow) {
    MoveAndUpdateClosure cl(mark_bitmap(), cm, region_idx);
    region_ptr->shadow_to_normal();
    return fill_region(cm, cl, region_idx);
  } else {
    MoveAndUpdateShadowClosure cl(mark_bitmap(), cm, region_idx, shadow_region);
    return fill_region(cm, cl, region_idx);
  }
}

void PSParallelCompact::copy_back(HeapWord *shadow_addr, HeapWord *region_addr)
{
  Copy::aligned_conjoint_words(shadow_addr, region_addr, _summary_data.RegionSize);
}

bool PSParallelCompact::steal_unavailable_region(ParCompactionManager* cm, size_t &region_idx)
{
  size_t next = cm->next_shadow_region();
  ParallelCompactData& sd = summary_data();
  size_t old_new_top = sd.addr_to_region_idx(_space_info[old_space_id].new_top());
  uint active_gc_threads = ParallelScavengeHeap::heap()->workers().active_workers();

  while (next < old_new_top) {
    if (sd.region(next)->mark_shadow()) {
      region_idx = next;
      return true;
    }
    next = cm->move_next_shadow_region_by(active_gc_threads);
  }

  return false;
}

// The shadow region is an optimization to address region dependencies in full GC. The basic
// idea is making more regions available by temporally storing their live objects in empty
// shadow regions to resolve dependencies between them and the destination regions. Therefore,
// GC threads need not wait destination regions to be available before processing sources.
//
// A typical workflow would be:
// After draining its own stack and failing to steal from others, a GC worker would pick an
// unavailable region (destination count > 0) and get a shadow region. Then the worker fills
// the shadow region by copying live objects from source regions of the unavailable one. Once
// the unavailable region becomes available, the data in the shadow region will be copied back.
// Shadow regions are empty regions in the to-space and regions between top and end of other spaces.
void PSParallelCompact::initialize_shadow_regions(uint parallel_gc_threads)
{
  const ParallelCompactData& sd = PSParallelCompact::summary_data();

  for (unsigned int id = old_space_id; id < last_space_id; ++id) {
    SpaceInfo* const space_info = _space_info + id;
    MutableSpace* const space = space_info->space();

    const size_t beg_region =
      sd.addr_to_region_idx(sd.region_align_up(MAX2(space_info->new_top(), space->top())));
    const size_t end_region =
      sd.addr_to_region_idx(sd.region_align_down(space->end()));

    for (size_t cur = beg_region; cur < end_region; ++cur) {
      ParCompactionManager::push_shadow_region(cur);
    }
  }

  size_t beg_region = sd.addr_to_region_idx(_space_info[old_space_id].dense_prefix());
  for (uint i = 0; i < parallel_gc_threads; i++) {
    ParCompactionManager *cm = ParCompactionManager::gc_thread_compaction_manager(i);
    cm->set_next_shadow_region(beg_region + i);
  }
}

void PSParallelCompact::fill_blocks(size_t region_idx)
{
  // Fill in the block table elements for the specified region.  Each block
  // table element holds the number of live words in the region that are to the
  // left of the first object that starts in the block.  Thus only blocks in
  // which an object starts need to be filled.
  //
  // The algorithm scans the section of the bitmap that corresponds to the
  // region, keeping a running total of the live words.  When an object start is
  // found, if it's the first to start in the block that contains it, the
  // current total is written to the block table element.
  const size_t Log2BlockSize = ParallelCompactData::Log2BlockSize;
  const size_t Log2RegionSize = ParallelCompactData::Log2RegionSize;
  const size_t RegionSize = ParallelCompactData::RegionSize;

  ParallelCompactData& sd = summary_data();
  const size_t partial_obj_size = sd.region(region_idx)->partial_obj_size();
  if (partial_obj_size >= RegionSize) {
    return; // No objects start in this region.
  }

  // Ensure the first loop iteration decides that the block has changed.
  size_t cur_block = sd.block_count();

  const ParMarkBitMap* const bitmap = mark_bitmap();

  const size_t Log2BitsPerBlock = Log2BlockSize - LogMinObjAlignment;
  assert((size_t)1 << Log2BitsPerBlock ==
         bitmap->words_to_bits(ParallelCompactData::BlockSize), "sanity");

  size_t beg_bit = bitmap->words_to_bits(region_idx << Log2RegionSize);
  const size_t range_end = beg_bit + bitmap->words_to_bits(RegionSize);
  size_t live_bits = bitmap->words_to_bits(partial_obj_size);
  beg_bit = bitmap->find_obj_beg(beg_bit + live_bits, range_end);
  while (beg_bit < range_end) {
    const size_t new_block = beg_bit >> Log2BitsPerBlock;
    if (new_block != cur_block) {
      cur_block = new_block;
      sd.block(cur_block)->set_offset(bitmap->bits_to_words(live_bits));
    }

    const size_t end_bit = bitmap->find_obj_end(beg_bit, range_end);
    if (end_bit < range_end - 1) {
      live_bits += end_bit - beg_bit + 1;
      beg_bit = bitmap->find_obj_beg(end_bit + 1, range_end);
    } else {
      return;
    }
  }
}

ParMarkBitMap::IterationStatus MoveAndUpdateClosure::copy_until_full()
{
  if (source() != copy_destination()) {
    DEBUG_ONLY(PSParallelCompact::check_new_location(source(), destination());)
    Copy::aligned_conjoint_words(source(), copy_destination(), words_remaining());
  }
  update_state(words_remaining());
  assert(is_full(), "sanity");
  return ParMarkBitMap::full;
}

void MoveAndUpdateClosure::copy_partial_obj()
{
  size_t words = words_remaining();

  HeapWord* const range_end = MIN2(source() + words, bitmap()->region_end());
  HeapWord* const end_addr = bitmap()->find_obj_end(source(), range_end);
  if (end_addr < range_end) {
    words = bitmap()->obj_size(source(), end_addr);
  }

  // This test is necessary; if omitted, the pointer updates to a partial object
  // that crosses the dense prefix boundary could be overwritten.
  if (source() != copy_destination()) {
    DEBUG_ONLY(PSParallelCompact::check_new_location(source(), destination());)
    Copy::aligned_conjoint_words(source(), copy_destination(), words);
  }
  update_state(words);
}

void MoveAndUpdateClosure::complete_region(ParCompactionManager *cm, HeapWord *dest_addr,
                                           PSParallelCompact::RegionData *region_ptr) {
  assert(region_ptr->shadow_state() == ParallelCompactData::RegionData::NormalRegion, "Region should be finished");
  region_ptr->set_completed();
}

ParMarkBitMapClosure::IterationStatus
MoveAndUpdateClosure::do_addr(HeapWord* addr, size_t words) {
  assert(destination() != nullptr, "sanity");
  assert(bitmap()->obj_size(addr) == words, "bad size");

  _source = addr;
  assert(PSParallelCompact::summary_data().calc_new_pointer(source(), compaction_manager()) ==
         destination(), "wrong destination");

  if (words > words_remaining()) {
    return ParMarkBitMap::would_overflow;
  }

  // The start_array must be updated even if the object is not moving.
  if (_start_array != nullptr) {
    _start_array->allocate_block(destination());
  }

  if (copy_destination() != source()) {
    DEBUG_ONLY(PSParallelCompact::check_new_location(source(), destination());)
    Copy::aligned_conjoint_words(source(), copy_destination(), words);
  }

  oop moved_oop = cast_to_oop(copy_destination());
  compaction_manager()->update_contents(moved_oop);
  assert(oopDesc::is_oop_or_null(moved_oop), "Expected an oop or null at " PTR_FORMAT, p2i(moved_oop));

  update_state(words);
  assert(copy_destination() == cast_from_oop<HeapWord*>(moved_oop) + moved_oop->size(), "sanity");
  return is_full() ? ParMarkBitMap::full : ParMarkBitMap::incomplete;
}

void MoveAndUpdateShadowClosure::complete_region(ParCompactionManager *cm, HeapWord *dest_addr,
                                                 PSParallelCompact::RegionData *region_ptr) {
  assert(region_ptr->shadow_state() == ParallelCompactData::RegionData::ShadowRegion, "Region should be shadow");
  // Record the shadow region index
  region_ptr->set_shadow_region(_shadow);
  // Mark the shadow region as filled to indicate the data is ready to be
  // copied back
  region_ptr->mark_filled();
  // Try to copy the content of the shadow region back to its corresponding
  // heap region if available; the GC thread that decreases the destination
  // count to zero will do the copying otherwise (see
  // PSParallelCompact::decrement_destination_counts).
  if (((region_ptr->available() && region_ptr->claim()) || region_ptr->claimed()) && region_ptr->mark_copied()) {
    region_ptr->set_completed();
    PSParallelCompact::copy_back(PSParallelCompact::summary_data().region_to_addr(_shadow), dest_addr);
    ParCompactionManager::push_shadow_region_mt_safe(_shadow);
  }
}

UpdateOnlyClosure::UpdateOnlyClosure(ParMarkBitMap* mbm,
                                     ParCompactionManager* cm,
                                     PSParallelCompact::SpaceId space_id) :
  ParMarkBitMapClosure(mbm, cm),
  _space_id(space_id),
  _start_array(PSParallelCompact::start_array(space_id))
{
}

// Updates the references in the object to their new values.
ParMarkBitMapClosure::IterationStatus
UpdateOnlyClosure::do_addr(HeapWord* addr, size_t words) {
  do_addr(addr);
  return ParMarkBitMap::incomplete;
}

FillClosure::FillClosure(ParCompactionManager* cm, PSParallelCompact::SpaceId space_id) :
  ParMarkBitMapClosure(PSParallelCompact::mark_bitmap(), cm),
  _start_array(PSParallelCompact::start_array(space_id))
{
  assert(space_id == PSParallelCompact::old_space_id,
         "cannot use FillClosure in the young gen");
}

ParMarkBitMapClosure::IterationStatus
FillClosure::do_addr(HeapWord* addr, size_t size) {
  CollectedHeap::fill_with_objects(addr, size);
  HeapWord* const end = addr + size;
  do {
    _start_array->allocate_block(addr);
    addr += cast_to_oop(addr)->size();
  } while (addr < end);
  return ParMarkBitMap::incomplete;
}<|MERGE_RESOLUTION|>--- conflicted
+++ resolved
@@ -1,10 +1,6 @@
 /*
-<<<<<<< HEAD
- * Copyright (c) 2005, 2021, Oracle and/or its affiliates. All rights reserved.
+ * Copyright (c) 2005, 2023, Oracle and/or its affiliates. All rights reserved.
  * Copyright (c) 2019, 2021, Azul Systems, Inc. All rights reserved.
-=======
- * Copyright (c) 2005, 2023, Oracle and/or its affiliates. All rights reserved.
->>>>>>> 7dd47998
  * DO NOT ALTER OR REMOVE COPYRIGHT NOTICES OR THIS FILE HEADER.
  *
  * This code is free software; you can redistribute it and/or modify it
